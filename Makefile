# Author: Gianluca Frison



include ./Makefile.rule



OBJS =

# ocp nlp
OBJS += acados/ocp_nlp/ocp_nlp_common.o
# OBJS += acados/ocp_nlp/ocp_nlp_sm_gn.o
OBJS += acados/ocp_nlp/ocp_nlp_gn_sqp.o
# dense qp
OBJS += acados/dense_qp/dense_qp_common.o
OBJS += acados/dense_qp/dense_qp_hpipm.o
OBJS += acados/dense_qp/dense_qp_qpoases.o
OBJS += acados/dense_qp/dense_qp_qore.o
# ocp qp
OBJS += acados/ocp_qp/ocp_qp_common.o
OBJS += acados/ocp_qp/ocp_qp_common_frontend.o
OBJS += acados/ocp_qp/ocp_qp_hpipm.o
<<<<<<< HEAD
=======
OBJS += acados/ocp_qp/ocp_qp_qpdunes.o
OBJS += acados/ocp_qp/ocp_qp_condensing.o
>>>>>>> 8ae74c50
OBJS += acados/ocp_qp/ocp_qp_partial_condensing.o
OBJS += acados/ocp_qp/ocp_qp_full_condensing.o
OBJS += acados/ocp_qp/ocp_qp_sparse_solver.o
OBJS += acados/ocp_qp/ocp_qp_full_condensing_solver.o
# sim
OBJS += acados/sim/sim_casadi_wrapper.o
OBJS += acados/sim/sim_collocation.o
OBJS += acados/sim/sim_erk_integrator.o
OBJS += acados/sim/sim_lifted_irk_integrator.o
OBJS += acados/sim/sim_common.o
# utils
OBJS += acados/utils/math.o
OBJS += acados/utils/copy.o
OBJS += acados/utils/print.o
OBJS += acados/utils/timing.o
OBJS += acados/utils/mem.o


static_library: blasfeo_static hpipm_static qpoases_static qore_static qpdunes_static
	( cd acados; $(MAKE) obj TOP=$(TOP) )
	ar rcs libacore.a $(OBJS)
	mkdir -p lib
	mv libacore.a lib
	@echo
	@echo " libacore.a static library build complete."
	@echo

blasfeo_static:
	( cd external/blasfeo; $(MAKE) static_library CC=$(CC) LA=$(BLASFEO_VERSION) TARGET=$(BLASFEO_TARGET) )
	mkdir -p include/blasfeo
	mkdir -p lib
	cp external/blasfeo/include/*.h include/blasfeo
	cp external/blasfeo/lib/libblasfeo.a lib

hpipm_static: blasfeo_static
	( cd external/hpipm; $(MAKE) static_library CC=$(CC) TARGET=$(HPIPM_TARGET) BLASFEO_PATH=$(TOP)/external/blasfeo )
	mkdir -p include/hpipm
	mkdir -p lib
	cp external/hpipm/include/*.h include/hpipm
	cp external/hpipm/lib/libhpipm.a lib

qpoases_static:
	( cd external/qpoases; $(MAKE) CC=$(CC) )
	mkdir -p include/qpoases
	mkdir -p lib
	cp -r external/qpoases/include/* include/qpoases
	cp external/qpoases/bin/libqpOASES_e.a lib

qore_static: blasfeo_static
	( cd external/qore; $(MAKE) static_dense; )
	mkdir -p include/qore
	mkdir -p lib
	cp external/qore/qp_types.h include/qore
	cp external/qore/QPSOLVER_DENSE/include/*.h include/qore
	cp external/qore/bin/libqore_dense.a lib

<<<<<<< HEAD
acados_c_static:
	( cd interfaces/acados_c; $(MAKE) static_library CC=$(CC) TOP=$(TOP) )
	mkdir -p include/acados_c
	mkdir -p lib
	cp -r interfaces/acados_c/*.h include/acados_c
	mv interfaces/acados_c/libacados_c.a lib
=======
qpdunes_static:
	( cd external/qpdunes; $(MAKE) CC=$(CC) )
	mkdir -p include/qpdunes
	mkdir -p lib
	cp -r external/qpdunes/include/* include/qpdunes
	cp external/qpdunes/src/libqpdunes.a lib
	cp external/qpdunes/externals/qpOASES-3.0beta/bin/libqpOASES.a lib
>>>>>>> 8ae74c50

examples_c:
	( cd examples/c; $(MAKE) examples TOP=$(TOP) )

run_examples_c:
	( cd examples/c; $(MAKE) run_examples )

run_example_chain:
	( cd examples/c; $(MAKE) run_nonlinear_chain_ocp_nlp )

clean:
	( cd acados; $(MAKE) clean )
	( cd examples/c; $(MAKE) clean )

deep_clean: clean
<<<<<<< HEAD
	( cd interfaces/acados_c; $(MAKE) clean )
	( cd external/blasfeo; $(MAKE) clean )
=======
	( cd external/blasfeo; $(MAKE) deep_clean )
>>>>>>> 8ae74c50
	( cd external/hpipm; $(MAKE) clean )
	( cd external/qpoases; $(MAKE) clean )
	( cd external/qore; $(MAKE) purge )
	( cd external/qpdunes; $(MAKE) clean )
	rm -rf include
	rm -rf lib<|MERGE_RESOLUTION|>--- conflicted
+++ resolved
@@ -21,11 +21,7 @@
 OBJS += acados/ocp_qp/ocp_qp_common.o
 OBJS += acados/ocp_qp/ocp_qp_common_frontend.o
 OBJS += acados/ocp_qp/ocp_qp_hpipm.o
-<<<<<<< HEAD
-=======
 OBJS += acados/ocp_qp/ocp_qp_qpdunes.o
-OBJS += acados/ocp_qp/ocp_qp_condensing.o
->>>>>>> 8ae74c50
 OBJS += acados/ocp_qp/ocp_qp_partial_condensing.o
 OBJS += acados/ocp_qp/ocp_qp_full_condensing.o
 OBJS += acados/ocp_qp/ocp_qp_sparse_solver.o
@@ -82,14 +78,6 @@
 	cp external/qore/QPSOLVER_DENSE/include/*.h include/qore
 	cp external/qore/bin/libqore_dense.a lib
 
-<<<<<<< HEAD
-acados_c_static:
-	( cd interfaces/acados_c; $(MAKE) static_library CC=$(CC) TOP=$(TOP) )
-	mkdir -p include/acados_c
-	mkdir -p lib
-	cp -r interfaces/acados_c/*.h include/acados_c
-	mv interfaces/acados_c/libacados_c.a lib
-=======
 qpdunes_static:
 	( cd external/qpdunes; $(MAKE) CC=$(CC) )
 	mkdir -p include/qpdunes
@@ -97,7 +85,13 @@
 	cp -r external/qpdunes/include/* include/qpdunes
 	cp external/qpdunes/src/libqpdunes.a lib
 	cp external/qpdunes/externals/qpOASES-3.0beta/bin/libqpOASES.a lib
->>>>>>> 8ae74c50
+
+acados_c_static:
+	( cd interfaces/acados_c; $(MAKE) static_library CC=$(CC) TOP=$(TOP) )
+	mkdir -p include/acados_c
+	mkdir -p lib
+	cp -r interfaces/acados_c/*.h include/acados_c
+	mv interfaces/acados_c/libacados_c.a lib
 
 examples_c:
 	( cd examples/c; $(MAKE) examples TOP=$(TOP) )
@@ -113,15 +107,11 @@
 	( cd examples/c; $(MAKE) clean )
 
 deep_clean: clean
-<<<<<<< HEAD
-	( cd interfaces/acados_c; $(MAKE) clean )
-	( cd external/blasfeo; $(MAKE) clean )
-=======
 	( cd external/blasfeo; $(MAKE) deep_clean )
->>>>>>> 8ae74c50
 	( cd external/hpipm; $(MAKE) clean )
 	( cd external/qpoases; $(MAKE) clean )
 	( cd external/qore; $(MAKE) purge )
 	( cd external/qpdunes; $(MAKE) clean )
+	( cd interfaces/acados_c; $(MAKE) clean )
 	rm -rf include
 	rm -rf lib
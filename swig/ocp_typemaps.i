--- conflicted
+++ resolved
@@ -43,9 +43,6 @@
     $1 = is_map($input) ? 1 : 0;
 }
 
-<<<<<<< HEAD
-%typemap(typecheck, precedence = SWIG_TYPECHECK_INTEGER) uint {
-=======
 %typemap(out) std::map< std::string, std::vector<uint> > {
     LangObject *result_map;
 
@@ -74,7 +71,6 @@
 }
 
 %typemap(typecheck, precedence=SWIG_TYPECHECK_INTEGER) uint {
->>>>>>> dd75b445
 #if defined(SWIGMATLAB)
     $1 = mxIsScalar($input) ? 1 : 0;
 #elif defined(SWIGPYTHON)

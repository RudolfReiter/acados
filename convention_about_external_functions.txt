This file contains the description of all external functions interfaced to acados.

!!! Please keep it updated when developing new features !!!



/************************************************
* ocp_nlp_cost_external
************************************************/

// complete gradient and hessian of cost, computed externally

external function: ext_cost

inputs:
0) [u; x]    size: nu+nx    type: COLMAJ

outputs:
0) [grad_u; grad_x]    size: nu+nx    type: COLMAJ
1) [hess_uu, hess_ux; hess_xu; hess_xx]    size: (nu+nx)*(nu+nx)    type: COLMAJ



/************************************************
* ocp_nlp_cost_nls
************************************************/

// function and jacobian_transposed of residuals of nonlinear least-squares

external function: nls_jac

inputs:
0) [u; x]    size: nu+nx    type: BLASFEO_DVEC

outputs:
0) [fun]    size: ny    type: BLASFEO_DVEC
1) [jac_u'; jac_x']    size: (nu+nx)*(ny)    type: BLASFEO_DMAT



// exact hessian of nonlinear least-squares, computed using the numerical values in fun for the residuals

external function: nls_hess

inputs:
0) [u; x]    size: nu+nx    type: BLASFEO_DVEC
1) [fun]    size: ny    type: BLASFEO_DVEC

outputs:
0) [hess_uu, hess_ux; hess_xu; hess_xx]    size: (nu+nx)*(nu+nx)    type: BLASFEO_DMAT



/************************************************
* ocp_nlp_constraints
************************************************/

// function and jacobian_transposed of nonlinear constraints

external function: h

inputs:
0) [u; x]    size: nu+nx    type: BLASFEO_DVEC

outputs:
0) [fun]    size: nh    type: BLASFEO_DVEC_ARGS
1) [jac_u'; jac_x']    size: (nu+nx)*nh    type: BLASFEO_DMAT_ARGS



/************************************************
* sim_erk_integrator
************************************************/

// function of explicit ode model

external function: expl_ode_fun

inputs:
0) [x]    size: nx    type: COLMAJ
1) [u]    size: nu    type: COLMAJ

outputs:
0) [fun]    size: nx    type: COLMAJ



// function and jacobian-times-seeds (forward sensitivities) of explicit ode model, computed using vde model

external function: expl_vde_for

inputs:
0) [x]    size: nx    type: COLMAJ
1) [Sx]    size: nx*nx    type: COLMAJ
2) [Su]    size: nx*nu    type: COLMAJ
3) [u]    size: nu    type: COLMAJ

outputs:
0) [fun]    size: nx    type: COLMAJ
1) [jac_x*Sx]    size: nx*nx    type: COLMAJ
2) [jac_x*Su+jac_u]    size: nx*nu    type: COLMAJ



// jacobian_transposed-times-vector (adjoint sensitivities) of explicit ode model

external function: expl_ode_adj

0) [x]    size: nx    type: COLMAJ
1) [lam]    size: nx    type: COLMAJ
2) [u]    size: nu    type: COLMAJ

outputs:
0) [jac_x'*lam; jac_u'*lam]    size: nx+nu    type: COLMAJ



// hessian of explicit ode model, computed using vde model

external function: expl_vde_hess

0) [x]    size: nx    type: COLMAJ
1) [Sx]    size: nx*nx    type: COLMAJ
2) [Su]    size: nx*nu    type: COLMAJ
3) [lam]    size: nx    type: COLMAJ
4) [u]    size: nu    type: COLMAJ

outputs:
0) [jac_x'*lam; jac_u'*lam]    size: nx+nu    type: COLMAJ
1) [hess_xx, hess_xu; hess_ux, hess_uu]    size: (nx+nu)*(nx+nu)    type: COLMAJ



/************************************************
* sim_lifted_irk_integrator
************************************************/

// function and jacobian of explicit ode model

external function: expl_ode_jac

inputs:
0) [x]    size: nx    type: COLMAJ
1) [u]    size: nu    type: COLMAJ

outputs:
0) [fun]    size: nx    type: COLMAJ
1) [jac]    size: nx*ns    type: COLMAJ



// function and jacobian-times-seeds (forward sensitivities) of explicit ode model, computed using vde model

external function: expl_vde_for

inputs:
0) [x]    size: nx    type: COLMAJ
1) [Sx]    size: nx*nx    type: COLMAJ
2) [Su]    size: nx*nu    type: COLMAJ
3) [u]    size: nu    type: COLMAJ

outputs:
0) [fun]    size: nx    type: COLMAJ
1) [jac_x*Sx]    size: nx*nx    type: COLMAJ
2) [jac_x*Su+jac_u]    size: nx*nu    type: COLMAJ



/************************************************
* sim_irk_integrator
************************************************/

// function of implicit ode model

external function: impl_ode_fun

inputs:
0) [x]    size: nx    type: BLASFEO_DVEC
1) [K]    size: nx    type: BLASFEO_DVEC_ARGS
2) [u]    size: nu    type: COLMAJ

outputs:
0) [fun]    size: nx    type: BLASFEO_DVEC_ARGS



// function and jacobians of implicit ode model

external function: impl_ode_fun_jac_x_xdot

inputs:
0) [x]    size: nx    type: BLASFEO_DVEC
1) [K]    size: nx    type: BLASFEO_DVEC_ARGS
2) [u]    size: nu    type: COLMAJ

outputs:
0) [fun]    size: nx    type: BLASFEO_DVEC_ARGS
1) [jac_x]    size: nx*nx    type: BLASFEO_DMAT
2) [jac_xdot]    size: nx*nx    type: BLASFEO_DMAT



// jacobians of implicit ode model

external function: impl_ode_jac_x_xdot_u

inputs:
0) [x]    size: nx    type: BLASFEO_DVEC
1) [K]    size: nx    type: BLASFEO_DVEC_ARGS
2) [u]    size: nu    type: COLMAJ

outputs:
0) [jac_x]    size: nx*nx    type: BLASFEO_DMAT
1) [jac_xdot]    size: nx*nx    type: BLASFEO_DMAT
2) [jac_u]    size: nx*nu    type: BLASFEO_DMAT



/************************************************
* sim_new_lifted_irk_integrator
************************************************/

<<<<<<< HEAD
TODO


/************************************************
* sim_gnsf
************************************************/

/* nonlinearity function phi */

external functions: phi_fun, phi_fun_jac_y, phi_jac_y_uhat

inputs:
0) [y]    size: ny    type: BLASFEO_DVEC_ARGS
1) [uhat] size: nuhat type: BLASFEO_DVEC

// phi_fun
outputs:
0) [fun]    size: n_out    type: BLASFEO_DVEC_ARGS

// phi_fun_jac_y
outputs:
0) [fun]    size: n_out    type: BLASFEO_DVEC_ARGS
1) [jac_y]  size: n_out*ny type: BLASFEO_DMAT_ARGS

// phi_jac_y_uhat
outputs:
0) [jac_y]  size: n_out*ny type: BLASFEO_DMAT_ARGS
1) [jac_uhat]  size: n_out*nuhat type: BLASFEO_DMAT_ARGS



/* linear output function f_lo */

external function: f_lo_fun_jac_x1_x1dot_u_z

inputs:
0) [x1]    size: nx1   type: BLASFEO_DVEC_ARGS
1) [x1dot] size: nx1   type: BLASFEO_DVEC_ARGS
2) [z]     size: nz    type: BLASFEO_DVEC_ARGS
3) [u]     size: nu    type: BLASFEO_DVEC

outputs:
0) [fun]              size: nx2                 type: BLASFEO_DVEC_ARGS
1) [jac_x1_x1dot_u_z] size: nx2*(2*nx1+nu+nz)   type: BLASFEO_DMAT_ARGS
=======
// function of implicit ode model

external function: impl_ode_fun

inputs:
0) [x]    size: nx    type: BLASFEO_DVEC
1) [K]    size: nx    type: BLASFEO_DVEC_ARGS
2) [u]    size: nu    type: COLMAJ

outputs:
0) [fun]    size: nx  type: BLASFEO_DVEC_ARGS



// function of implicit ode model + jacobians of implicit ode model

external function: impl_ode_fun_jac_x_xdot_u

inputs:
0) [x]    size: nx    type: BLASFEO_DVEC
1) [K]    size: nx    type: BLASFEO_DVEC_ARGS
2) [u]    size: nu    type: COLMAJ

outputs:
0) [fun]        size: nx        type: BLASFEO_DVEC_ARGS
1) [jac_x]      size: nx*nx     type: BLASFEO_DMAT
2) [jac_xdot]   size: nx*nx     type: BLASFEO_DMAT
3) [jac_u]      size: nx*nu     type: BLASFEO_DMAT
>>>>>>> 300ab4b0
<|MERGE_RESOLUTION|>--- conflicted
+++ resolved
@@ -220,9 +220,34 @@
 * sim_new_lifted_irk_integrator
 ************************************************/
 
-<<<<<<< HEAD
-TODO
-
+// function of implicit ode model
+
+external function: impl_ode_fun
+
+inputs:
+0) [x]    size: nx    type: BLASFEO_DVEC
+1) [K]    size: nx    type: BLASFEO_DVEC_ARGS
+2) [u]    size: nu    type: COLMAJ
+
+outputs:
+0) [fun]    size: nx  type: BLASFEO_DVEC_ARGS
+
+
+
+// function of implicit ode model + jacobians of implicit ode model
+
+external function: impl_ode_fun_jac_x_xdot_u
+
+inputs:
+0) [x]    size: nx    type: BLASFEO_DVEC
+1) [K]    size: nx    type: BLASFEO_DVEC_ARGS
+2) [u]    size: nu    type: COLMAJ
+
+outputs:
+0) [fun]        size: nx        type: BLASFEO_DVEC_ARGS
+1) [jac_x]      size: nx*nx     type: BLASFEO_DMAT
+2) [jac_xdot]   size: nx*nx     type: BLASFEO_DMAT
+3) [jac_u]      size: nx*nu     type: BLASFEO_DMAT
 
 /************************************************
 * sim_gnsf
@@ -264,34 +289,4 @@
 
 outputs:
 0) [fun]              size: nx2                 type: BLASFEO_DVEC_ARGS
-1) [jac_x1_x1dot_u_z] size: nx2*(2*nx1+nu+nz)   type: BLASFEO_DMAT_ARGS
-=======
-// function of implicit ode model
-
-external function: impl_ode_fun
-
-inputs:
-0) [x]    size: nx    type: BLASFEO_DVEC
-1) [K]    size: nx    type: BLASFEO_DVEC_ARGS
-2) [u]    size: nu    type: COLMAJ
-
-outputs:
-0) [fun]    size: nx  type: BLASFEO_DVEC_ARGS
-
-
-
-// function of implicit ode model + jacobians of implicit ode model
-
-external function: impl_ode_fun_jac_x_xdot_u
-
-inputs:
-0) [x]    size: nx    type: BLASFEO_DVEC
-1) [K]    size: nx    type: BLASFEO_DVEC_ARGS
-2) [u]    size: nu    type: COLMAJ
-
-outputs:
-0) [fun]        size: nx        type: BLASFEO_DVEC_ARGS
-1) [jac_x]      size: nx*nx     type: BLASFEO_DMAT
-2) [jac_xdot]   size: nx*nx     type: BLASFEO_DMAT
-3) [jac_u]      size: nx*nu     type: BLASFEO_DMAT
->>>>>>> 300ab4b0
+1) [jac_x1_x1dot_u_z] size: nx2*(2*nx1+nu+nz)   type: BLASFEO_DMAT_ARGS
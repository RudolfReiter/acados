--- conflicted
+++ resolved
@@ -55,157 +55,12 @@
 using Eigen::MatrixXd;
 using Eigen::VectorXd;
 
-<<<<<<< HEAD
 TEST_CASE("GN-SQP for nonlinear optimal control of chain of masses",
           "[nonlinear optimization]") {
     // TODO(nielsvd): re-implement (Frozen) IN/INIS
-    for (int INEXACT = 0; INEXACT < 5; INEXACT++) {
-        int d_start = 0;
+    for (int INEXACT = 0; INEXACT < 1; INEXACT++) {
+        int d_start = 1;
         if (INEXACT > 0) d_start = 2;
-=======
-TEST_CASE("GN-SQP for nonlinear optimal control of chain of masses", "[nonlinear optimization]") {
-    for (int INEXACT = 0; INEXACT < 1; INEXACT++) {
-    int d_start = 1;
-    if (INEXACT > 0) d_start = 2;
-
-    for (int d = d_start; d < 4; d++) {  // RK4 in case d == 0
-    for (int NMF = 1; NMF < 4; NMF++) {
-        if (INEXACT == 0) {
-            printf("\n----- NUMBER OF FREE MASSES = %d, d = %d (Exact Newton) -----\n", NMF, d);
-        } else if (INEXACT == 1) {
-            printf("\n----- NUMBER OF FREE MASSES = %d, d = %d (IN Scheme) -----\n", NMF, d);
-        } else if (INEXACT == 2) {
-            printf("\n----- NUMBER OF FREE MASSES = %d, d = %d (INIS Scheme) -----\n", NMF, d);
-        } else if (INEXACT == 3) {
-            printf("\n----- NUMBER OF FREE MASSES = %d, d = %d (FROZEN IN Scheme) -----\n", NMF, d);
-        } else if (INEXACT == 4) {
-            printf("\n----- NUMBER OF FREE MASSES = %d, d = %d (FROZEN INIS Scheme) -----\n",
-                NMF, d);
-        }
-        int_t NX = 6*NMF;
-        int_t NU = 3;
-        int_t jj;
-
-        real_t wall_pos = -0.01;
-        int_t UMAX = 10;
-
-        // Problem data
-        int_t N = NN;
-        ocp_nlp_ls_cost ls_cost;
-        real_t *W, *WN;
-        real_t *uref;
-        int_t max_sqp_iters = 20;
-        real_t *x_end;
-        real_t *u_end;
-
-        d_zeros(&W, NX+NU, NX+NU);
-        d_zeros(&WN, NX, NX);
-        d_zeros(&uref, NU, 1);
-        d_zeros(&x_end, NX, 1);
-        d_zeros(&u_end, NU, 1);
-
-        std::string NMFdat = std::to_string(NMF+1) + "_d" + std::to_string(d) + ".dat";
-        VectorXd x0 = readMatrix("ocp_nlp/chain/x0_nm" + NMFdat);
-        VectorXd xref = readMatrix("ocp_nlp/chain/xN_nm" + NMFdat);
-
-        MatrixXd resX = readMatrix("ocp_nlp/chain/resX_nm" + NMFdat);
-        MatrixXd resU = readMatrix("ocp_nlp/chain/resU_nm" + NMFdat);
-
-        for (int_t i = 0; i < NX; i++) W[i*(NX+NU+1)] = 1e-2;
-        for (int_t i = 0; i < NU; i++) W[(NX+i)*(NX+NU+1)] = 1.0;
-        for (int_t i = 0; i < NX; i++) WN[i*(NX+1)] = 1e-2;
-
-        ls_cost.W = (real_t **) malloc(sizeof(*ls_cost.W) * (N+1));
-        for (int_t i = 0; i < NN; i++) ls_cost.W[i] = W;
-        ls_cost.W[NN] = WN;
-        ls_cost.y_ref = (real_t **) malloc(sizeof(*ls_cost.y_ref) * (N+1));
-        for (int_t i = 0; i < NN; i++) {
-            ls_cost.y_ref[i] = (real_t *) malloc(sizeof(*ls_cost.y_ref[i]) * (NX+NU));
-            for (int_t j = 0; j < NX; j++) ls_cost.y_ref[i][j] = xref(j);
-            for (int_t j = 0; j < NU; j++) ls_cost.y_ref[i][NX+j] = 0.0;
-        }
-        ls_cost.y_ref[N] = (real_t *) malloc(sizeof(*ls_cost.y_ref[N]) * (NX));
-        for (int_t j = 0; j < NX; j++) ls_cost.y_ref[N][j] = xref(j);
-
-        // Integrator structs
-        real_t Ts = TT/NN;
-        sim_in  sim_in[NN];
-        sim_out sim_out[NN];
-        sim_info info[NN];
-        sim_solver integrators[NN];
-
-        sim_RK_opts rk_opts[NN];
-        void *sim_work = NULL;
-        sim_lifted_irk_memory irk_mem[NN];
-
-        // TODO(rien): can I move this somewhere inside the integrator?
-        struct d_strmat str_mat[NN];
-        struct d_strmat str_sol[NN];
-
-        for (jj = 0; jj < NN; jj++) {
-            integrators[jj].in = &sim_in[jj];
-            integrators[jj].out = &sim_out[jj];
-            integrators[jj].args = &rk_opts[jj];
-            if (d > 0) {
-                integrators[jj].fun = &sim_lifted_irk;
-                integrators[jj].mem = &irk_mem[jj];
-            } else {
-                integrators[jj].fun = &sim_erk;
-                integrators[jj].mem = 0;
-            }
-
-            sim_in[jj].num_steps = Ns;
-            sim_in[jj].step = Ts/sim_in[jj].num_steps;
-            sim_in[jj].nx = NX;
-            sim_in[jj].nu = NU;
-            sim_in[jj].nz = 0;
-
-            sim_in[jj].sens_forw = true;
-            sim_in[jj].sens_adj = false;
-            sim_in[jj].sens_hess = false;
-            sim_in[jj].num_forw_sens = NX+NU;
-
-            switch (NMF) {
-            case 1:
-                sim_in[jj].vde = &vde_chain_nm2;
-                sim_in[jj].VDE_forw = &vde_impl_fun;
-                sim_in[jj].jac = &jac_chain_nm2;
-                sim_in[jj].jac_fun = &jac_impl_fun;
-                break;
-            case 2:
-                sim_in[jj].vde = &vde_chain_nm3;
-                sim_in[jj].VDE_forw = &vde_impl_fun;
-                sim_in[jj].jac = &jac_chain_nm3;
-                sim_in[jj].jac_fun = &jac_impl_fun;
-                break;
-            case 3:
-                sim_in[jj].vde = &vde_chain_nm4;
-                sim_in[jj].VDE_forw = &vde_impl_fun;
-                sim_in[jj].jac = &jac_chain_nm4;
-                sim_in[jj].jac_fun = &jac_impl_fun;
-                break;
-            default:
-                REQUIRE(1 == 0);
-                break;
-            }
-
-            sim_in[jj].x = (real_t *) malloc(sizeof(*sim_in[jj].x) * (NX));
-            sim_in[jj].u = (real_t *) malloc(sizeof(*sim_in[jj].u) * (NU));
-            sim_in[jj].S_forw = (real_t *) malloc(sizeof(*sim_in[jj].S_forw) * (NX*(NX+NU)));
-            for (int_t i = 0; i < NX*(NX+NU); i++) sim_in[jj].S_forw[i] = 0.0;
-            for (int_t i = 0; i < NX; i++) sim_in[jj].S_forw[i*(NX+1)] = 1.0;
-
-            sim_in[jj].S_adj = (real_t *) malloc(sizeof(*sim_in[jj].S_adj) * (NX+NU));
-            for (int_t i = 0; i < NX+NU; i++) sim_in[jj].S_adj[i] = 0.0;
-
-            sim_in[jj].grad_K = (real_t *) malloc(sizeof(*sim_in[jj].grad_K) * (d*NX));
-            for (int_t i = 0; i < d*NX; i++) sim_in[jj].grad_K[i] = 0.0;
-
-            sim_out[jj].xn = (real_t *) malloc(sizeof(*sim_out[jj].xn) * (NX));
-            sim_out[jj].S_forw = (real_t *) malloc(sizeof(*sim_out[jj].S_forw) * (NX*(NX+NU)));
-            sim_out[jj].info = &info[jj];
-            sim_out[jj].grad = (real_t *) malloc(sizeof(*sim_out[jj].grad ) * (NX+NU));
->>>>>>> 83e95e61
 
         for (int d = d_start; d < 4; d++) {  // RK4 in case d == 0
             for (int NMF = 1; NMF < 4; NMF++) {
@@ -409,6 +264,7 @@
                     sim_in[jj].step = Ts / sim_in[jj].num_steps;
                     sim_in[jj].nx = NX;
                     sim_in[jj].nu = NU;
+                    sim_in[jj].nz = 0;
 
                     sim_in[jj].sens_forw = true;
                     sim_in[jj].sens_adj = false;
@@ -418,21 +274,21 @@
                     switch (NMF) {
                         case 1:
                             sim_in[jj].vde = &vde_chain_nm2;
-                            sim_in[jj].VDE_forw = &vde_fun;
+                            sim_in[jj].VDE_forw = &vde_impl_fun;
                             sim_in[jj].jac = &jac_chain_nm2;
-                            sim_in[jj].jac_fun = &jac_fun;
+                            sim_in[jj].jac_fun = &jac_impl_fun;
                             break;
                         case 2:
                             sim_in[jj].vde = &vde_chain_nm3;
-                            sim_in[jj].VDE_forw = &vde_fun;
+                            sim_in[jj].VDE_forw = &vde_impl_fun;
                             sim_in[jj].jac = &jac_chain_nm3;
-                            sim_in[jj].jac_fun = &jac_fun;
+                            sim_in[jj].jac_fun = &jac_impl_fun;
                             break;
                         case 3:
                             sim_in[jj].vde = &vde_chain_nm4;
-                            sim_in[jj].VDE_forw = &vde_fun;
+                            sim_in[jj].VDE_forw = &vde_impl_fun;
                             sim_in[jj].jac = &jac_chain_nm4;
-                            sim_in[jj].jac_fun = &jac_fun;
+                            sim_in[jj].jac_fun = &jac_impl_fun;
                             break;
                         default:
                             REQUIRE(1 == 0);
@@ -496,7 +352,6 @@
                     integrators[jj]->work = sim_work;
                 }
 
-<<<<<<< HEAD
                 int_t nx[NN + 1] = {0};
                 int_t nu[NN + 1] = {0};
                 int_t nb[NN + 1] = {0};
@@ -550,186 +405,6 @@
                     }
                     nb[i + 1] = NMF + NU;
                 }
-=======
-                workspace_size = sim_lifted_irk_calculate_workspace_size(&sim_in[jj], &rk_opts[jj]);
-                sim_lifted_irk_create_memory(&sim_in[jj], &rk_opts[jj], &irk_mem[jj]);
-            } else {
-                sim_erk_create_arguments(&rk_opts[jj], 4);
-                workspace_size = sim_erk_calculate_workspace_size(&sim_in[jj], &rk_opts[jj]);
-            }
-            if (jj == 0)
-                sim_work = (void *) malloc(workspace_size);
-            integrators[jj].work = sim_work;
-        }
-
-        int_t nx[NN+1] = {0};
-        int_t nu[NN+1] = {0};
-        int_t nb[NN+1] = {0};
-        int_t nc[NN+1] = {0};
-        int_t ng[NN+1] = {0};
-        for (int_t i = 0; i < N; i++) {
-            nx[i] = NX;
-            nu[i] = NU;
-        }
-        nx[N] = NX;
-        nu[N] = 0;
-
-        /************************************************
-         * box constraints
-         ************************************************/
-
-        int *idxb0;
-        int_zeros(&idxb0, NX+NU, 1);
-        real_t *lb0;
-        d_zeros(&lb0, NX+NU, 1);
-        real_t *ub0;
-        d_zeros(&ub0, NX+NU, 1);
-        for (jj = 0; jj < NX; jj++) {
-            lb0[jj] = x0(jj);  // xmin
-            ub0[jj] = x0(jj);  // xmax
-            idxb0[jj] = jj;
-        }
-        for (; jj < NX+NU; jj++) {
-            lb0[jj] = -UMAX;  // umin
-            ub0[jj] = UMAX;  // umax
-            idxb0[jj] = jj;
-        }
-        nb[0] = NX+NU;
-
-        int *idxb1;
-        int_zeros(&idxb1, NMF+NU, 1);
-        double *lb1[N-1];
-        double *ub1[N-1];
-        for (int_t i = 0; i < N-1; i++) {
-            d_zeros(&lb1[i], NMF+NU, 1);
-            d_zeros(&ub1[i], NMF+NU, 1);
-            for (jj = 0; jj < NMF; jj++) {
-                lb1[i][jj] = wall_pos;  // wall position
-                ub1[i][jj] = 1e12;
-                idxb1[jj] = 6*jj+1;
-            }
-            for (jj = 0; jj < NU; jj++) {
-                lb1[i][NMF+jj] = -UMAX;  // umin
-                ub1[i][NMF+jj] = UMAX;  // umax
-                idxb1[NMF+jj] = NX+jj;
-            }
-            nb[i+1] = NMF+NU;
-        }
-
-        int *idxbN;
-        int_zeros(&idxbN, NX, 1);
-        real_t *lbN;
-        d_zeros(&lbN, NX, 1);
-        real_t *ubN;
-        d_zeros(&ubN, NX, 1);
-        for (jj = 0; jj < NX; jj++) {
-            lbN[jj] = xref(jj);  // xmin
-            ubN[jj] = xref(jj);  // xmax
-            idxbN[jj] = jj;
-        }
-        nb[NN] = NX;
-
-        real_t *hlb[N+1];
-        real_t *hub[N+1];
-        int *hidxb[N+1];
-
-        hlb[0] = lb0;
-        hub[0] = ub0;
-        hidxb[0] = idxb0;
-        for (int_t i = 1; i < N; i++) {
-            hlb[i] = lb1[i-1];
-            hub[i] = ub1[i-1];
-            hidxb[i] = idxb1;
-        }
-        hlb[N] = lbN;
-        hub[N] = ubN;
-        hidxb[N] = idxbN;
-
-        ocp_nlp_in nlp_in;
-        nlp_in.N = NN;
-        nlp_in.nx = nx;
-        nlp_in.nu = nu;
-        nlp_in.nb = nb;
-        nlp_in.nc = nc;
-        nlp_in.ng = ng;
-        nlp_in.idxb = (const int_t **) hidxb;
-        nlp_in.lb = (const real_t **) hlb;
-        nlp_in.ub = (const real_t **) hub;
-        nlp_in.sim = integrators;
-        nlp_in.cost = &ls_cost;
-        nlp_in.freezeSens = false;
-        if (INEXACT > 2) nlp_in.freezeSens = true;
-
-        ocp_nlp_out nlp_out;
-        nlp_out.x = (real_t **) malloc(sizeof(*nlp_out.x) * (N+1));
-        nlp_out.u = (real_t **) malloc(sizeof(*nlp_out.u) * N);
-        nlp_out.lam = (real_t **) malloc(sizeof(*nlp_out.lam) * N);
-        for (int_t i = 0; i < NN; i++) {
-            nlp_out.x[i] = (real_t *) malloc(sizeof(*nlp_out.x[i]) * (NX));
-            nlp_out.u[i] = (real_t *) malloc(sizeof(*nlp_out.u[i]) * (NU));
-            nlp_out.lam[i] = (real_t *) malloc(sizeof(*nlp_out.lam[i]) * (NX));
-        }
-        nlp_out.x[N] = (real_t *) malloc(sizeof(*nlp_out.x[N]) * (NX));
-
-        ocp_nlp_gn_sqp_args nlp_args;
-        ocp_nlp_args nlp_common_args;
-        nlp_args.common = &nlp_common_args;
-        nlp_args.common->maxIter = max_sqp_iters;
-
-        snprintf(nlp_args.qp_solver_name, sizeof(nlp_args.qp_solver_name), "%s",
-            "qpdunes");  // supported: "condensing_qpoases", "ooqp", "qpdunes"
-
-        ocp_nlp_gn_sqp_memory nlp_mem;
-        ocp_nlp_memory nlp_mem_common;
-        nlp_mem.common = &nlp_mem_common;
-        ocp_nlp_gn_sqp_create_memory(&nlp_in, &nlp_args, &nlp_mem);
-
-        int_t work_space_size = ocp_nlp_gn_sqp_calculate_workspace_size(&nlp_in, &nlp_args);
-        void *nlp_work = (void*)malloc(work_space_size);
-
-        for (int_t i = 0; i < NN; i++) {
-            for (int_t j = 0; j < NX; j++) nlp_mem.common->x[i][j] = xref(j);  // resX(j,i)
-            for (int_t j = 0; j < NU; j++) nlp_mem.common->u[i][j] = 0.0;  // resU(j, i)
-        }
-        for (int_t j = 0; j < NX; j++) nlp_mem.common->x[NN][j] = xref(j);  // resX(j, N)
-
-        int_t status;
-
-        status = ocp_nlp_gn_sqp(&nlp_in, &nlp_out, &nlp_args, &nlp_mem, nlp_work);
-        REQUIRE(status == 0);
-
-        ocp_nlp_gn_sqp_free_memory(&nlp_mem);
-
-//        real_t err_x[NX*(N+1)];
-//        real_t err_u[NU*N];
-        real_t out_x[NX*(N+1)];
-        real_t out_u[NU*N];
-        for (int_t i = 0; i < NN; i++) {
-            for (int_t j = 0; j < NX; j++) out_x[i*NX+j] = nlp_out.x[i][j];
-            for (int_t j = 0; j < NU; j++) out_u[i*NU+j] = nlp_out.u[i][j];
-        }
-        for (int_t j = 0; j < NX; j++) out_x[N*NX+j] = nlp_out.x[N][j];
-
-//        for (int_t i = 0; i < NN; i++) {
-//            for (int_t j = 0; j < NX; j++) err_x[i*NX+j] = fabs(out_x[i*NX+j] - resX(j, i));
-//            for (int_t j = 0; j < NU; j++) err_u[i*NU+j] = fabs(out_u[i*NU+j] - resU(j, i));
-//        }
-//        for (int_t j = 0; j < NX; j++) err_x[N*NX+j] = fabs(out_x[N*NX+j] - resX(j, N));
-
-        // print_matrix_name((char*)"stdout", (char*)"out_x", out_x, NX, N+1);
-        // print_matrix_name((char*)"stdout", (char*)"out_u", out_u, NU, N);
-
-//        print_matrix_name((char*)"stdout", (char*)"err_x", err_x, NX, N+1);
-//        print_matrix_name((char*)"stdout", (char*)"err_u", err_u, NU, N);
-//
-//        std::cout << "\nresX:" << std::endl;
-//        std::cout << resX << std::endl;
-//        std::cout << "\nresU:" << std::endl;
-//        std::cout << resU << std::endl;
-
-        MatrixXd SQP_x = Eigen::Map<MatrixXd>(&out_x[0], NX, N+1);
-        MatrixXd SQP_u = Eigen::Map<MatrixXd>(&out_u[0], NU, N);
->>>>>>> 83e95e61
 
                 int *idxbN;
                 int_zeros(&idxbN, NX, 1);
@@ -950,8 +625,10 @@
                     ocp_nlp_sqp(&nlp_in, &nlp_out, nlp_args, nlp_mem, nlp_work);
                 REQUIRE(status == 0);
 
-                real_t out_x[NX * (N + 1)], err_x[NX * (N + 1)];
-                real_t out_u[NU * N], err_u[NU * N];
+                // real_t err_x[NX * (N + 1)];
+                // real_t err_u[NU * N];
+                real_t out_x[NX * (N + 1)];
+                real_t out_u[NU * N];
                 for (int_t i = 0; i < N; i++) {
                     for (int_t j = 0; j < NX; j++)
                         out_x[i * NX + j] = nlp_out.x[i][j];
@@ -961,35 +638,34 @@
                 for (int_t j = 0; j < NX; j++)
                     out_x[N * NX + j] = nlp_out.x[N][j];
 
-                for (int_t i = 0; i < N; i++) {
-                    for (int_t j = 0; j < NX; j++)
-                        err_x[i * NX + j] =
-                            fabs(out_x[i * NX + j] - resX(j, i));
-                    for (int_t j = 0; j < NU; j++)
-                        err_u[i * NU + j] =
-                            fabs(out_u[i * NU + j] - resU(j, i));
-                }
-                for (int_t j = 0; j < NX; j++)
-                    err_x[N * NX + j] = fabs(out_x[N * NX + j] - resX(j, N));
+                // for (int_t i = 0; i < N; i++) {
+                //     for (int_t j = 0; j < NX; j++)
+                //         err_x[i * NX + j] =
+                //             fabs(out_x[i * NX + j] - resX(j, i));
+                //     for (int_t j = 0; j < NU; j++)
+                //         err_u[i * NU + j] =
+                //             fabs(out_u[i * NU + j] - resU(j, i));
+                // }
+                // for (int_t j = 0; j < NX; j++)
+                //     err_x[N * NX + j] = fabs(out_x[N * NX + j] - resX(j, N));
 
                 // print_matrix_name((char*)"stdout", (char*)"out_x", out_x, NX,
                 // N+1);
                 // print_matrix_name((char*)"stdout", (char*)"out_u", out_u, NU,
                 // N);
 
-                print_matrix_name((char *)"stdout", (char *)"err_x", err_x, NX,
-                                  N + 1);
-                print_matrix_name((char *)"stdout", (char *)"err_u", err_u, NU,
-                                  N);
-
-                std::cout << resX << std::endl;
-                std::cout << resU << std::endl;
+                // print_matrix_name((char *)"stdout", (char *)"err_x", err_x, NX,
+                //                   N + 1);
+                // print_matrix_name((char *)"stdout", (char *)"err_u", err_u, NU,
+                //                   N);
+
+                // std::cout << "\nresX:" << std::endl;
+                // std::cout << resX << std::endl;
+                // std::cout << "\nresU:" << std::endl;
+                // std::cout << resU << std::endl;
 
                 MatrixXd SQP_x = Eigen::Map<MatrixXd>(&out_x[0], NX, N + 1);
                 MatrixXd SQP_u = Eigen::Map<MatrixXd>(&out_u[0], NU, N);
-
-                std::cout << "SQP_x:" << std::endl;
-                std::cout << SQP_x << std::endl;
 
                 REQUIRE(SQP_x.isApprox(resX, COMPARISON_TOLERANCE_IPOPT));
                 REQUIRE(SQP_u.isApprox(resU, COMPARISON_TOLERANCE_IPOPT));

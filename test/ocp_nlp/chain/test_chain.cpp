/*
 *    This file is part of acados.
 *
 *    acados is free software; you can redistribute it and/or
 *    modify it under the terms of the GNU Lesser General Public
 *    License as published by the Free Software Foundation; either
 *    version 3 of the License, or (at your option) any later version.
 *
 *    acados is distributed in the hope that it will be useful,
 *    but WITHOUT ANY WARRANTY; without even the implied warranty of
 *    MERCHANTABILITY or FITNESS FOR A PARTICULAR PURPOSE.  See the GNU
 *    Lesser General Public License for more details.
 *
 *    You should have received a copy of the GNU Lesser General Public
 *    License along with acados; if not, write to the Free Software Foundation,
 *    Inc., 51 Franklin Street, Fifth Floor, Boston, MA  02110-1301  USA
 *
 */

#include <iostream>
#include <string>

#include "blasfeo/include/blasfeo_target.h"
#include "blasfeo/include/blasfeo_common.h"
#include "blasfeo/include/blasfeo_d_aux_ext_dep.h"
#include "blasfeo/include/blasfeo_i_aux_ext_dep.h"

#include "catch/include/catch.hpp"

#include "acados/ocp_nlp/ocp_nlp_sm_gn.h"
#include "acados/ocp_nlp/ocp_nlp_sqp.h"
#include "acados/ocp_qp/ocp_qp_common.h"
#include "acados/ocp_qp/ocp_qp_qpdunes.h"
#include "acados/ocp_qp/ocp_qp_condensing_qpoases.h"
#include "acados/sim/sim_casadi_wrapper.h"
#include "acados/sim/sim_common.h"
#include "acados/sim/sim_erk_integrator.h"
#include "acados/sim/sim_lifted_irk_integrator.h"
#include "acados/utils/casadi_wrapper.h"
#include "acados/utils/print.h"
#include "acados/utils/timing.h"
#include "acados/utils/types.h"

#include "test/ocp_nlp/chain/chain_model.h"
#include "test/ocp_nlp/chain/chain_ocp.h"
#include "test/test_utils/eigen.h"
#include "test/test_utils/read_matrix.h"

real_t COMPARISON_TOLERANCE_IPOPT = 1e-6;

#define NN 15
#define TT 3.0
#define Ns 2

using Eigen::MatrixXd;
using Eigen::VectorXd;

TEST_CASE("GN-SQP for nonlinear optimal control of chain of masses",
          "[nonlinear optimization]") {
    // TODO(nielsvd): re-implement (Frozen) IN/INIS
    for (int INEXACT = 0; INEXACT < 1; INEXACT++) {
        int d_start = 1;
        if (INEXACT > 0) d_start = 2;

        for (int d = d_start; d < 4; d++) {  // RK4 in case d == 0
            for (int NMF = 1; NMF < 4; NMF++) {
                if (INEXACT == 0) {
                    printf(
                        "\n----- NUMBER OF FREE MASSES = %d, d = %d (Exact "
                        "Newton) -----\n",
                        NMF, d);
                } else if (INEXACT == 1) {
                    printf(
                        "\n----- NUMBER OF FREE MASSES = %d, d = %d (IN "
                        "Scheme) -----\n",
                        NMF, d);
                } else if (INEXACT == 2) {
                    printf(
                        "\n----- NUMBER OF FREE MASSES = %d, d = %d (INIS "
                        "Scheme) -----\n",
                        NMF, d);
                } else if (INEXACT == 3) {
                    printf(
                        "\n----- NUMBER OF FREE MASSES = %d, d = %d (FROZEN IN "
                        "Scheme) -----\n",
                        NMF, d);
                } else if (INEXACT == 4) {
                    printf(
                        "\n----- NUMBER OF FREE MASSES = %d, d = %d (FROZEN "
                        "INIS Scheme) -----\n",
                        NMF, d);
                }
                int_t NX = 6 * NMF;
                int_t NU = 3;
                int_t jj;

                real_t wall_pos = -0.01;
                int_t UMAX = 10;

                // Problem data
                int_t N = NN;
                ocp_nlp_ls_cost ls_cost;
                real_t *W, *WN;
                real_t *uref;
                int_t max_sqp_iters = 20;
                real_t *x_end;
                real_t *u_end;

                /************************************************
                 * cost
                 ************************************************/
                d_zeros(&W, NX + NU, NX + NU);
                d_zeros(&WN, NX, NX);
                d_zeros(&uref, NU, 1);
                d_zeros(&x_end, NX, 1);
                d_zeros(&u_end, NU, 1);

                std::string NMFdat =
                    std::to_string(NMF + 1) + "_d" + std::to_string(d) + ".dat";
                VectorXd x0 =
                    readMatrix(std::string("ocp_nlp/chain/x0_nm") + NMFdat);
                VectorXd xref = readMatrix("ocp_nlp/chain/xN_nm" + NMFdat);

                MatrixXd resX = readMatrix("ocp_nlp/chain/resX_nm" + NMFdat);
                MatrixXd resU = readMatrix("ocp_nlp/chain/resU_nm" + NMFdat);

                for (int_t i = 0; i < NX; i++) W[i * (NX + NU + 1)] = 1e-2;
                for (int_t i = 0; i < NU; i++)
                    W[(NX + i) * (NX + NU + 1)] = 1.0;
                for (int_t i = 0; i < NX; i++) WN[i * (NX + 1)] = 1e-2;

                ls_cost.N = N;
                ls_cost.W = (real_t **)malloc(sizeof(*ls_cost.W) * (N + 1));
                for (int_t i = 0; i < N; i++) ls_cost.W[i] = W;
                ls_cost.W[N] = WN;
                ls_cost.y_ref =
                    (real_t **)malloc(sizeof(*ls_cost.y_ref) * (N + 1));
                ls_cost.fun =
                    (ocp_nlp_function **)malloc(sizeof(*ls_cost.fun) * (N + 1));
                for (int_t i = 0; i < N; i++) {
                    ls_cost.fun[i] =
                        (ocp_nlp_function *)malloc(sizeof(ocp_nlp_function));
                    // Initialize LS cost
                    ls_cost.fun[i]->nx = NX;
                    ls_cost.fun[i]->nu = NU;
                    ls_cost.fun[i]->np = 0;
                    ls_cost.fun[i]->ny = (NX + NU);
                    ls_cost.fun[i]->in =
                        (casadi_wrapper_in *)malloc(sizeof(casadi_wrapper_in));
                    ls_cost.fun[i]->in->compute_jac = true;
                    ls_cost.fun[i]->in->compute_hess = false;
                    ls_cost.fun[i]->out = (casadi_wrapper_out *)malloc(
                        sizeof(casadi_wrapper_out));
                    ls_cost.fun[i]->args = casadi_wrapper_create_arguments();
                    switch (NMF) {
                        case 1:
                            ls_cost.fun[i]->args->fun = &ls_cost_nm2;
                            ls_cost.fun[i]->args->dims = &ls_cost_nm2_work;
                            ls_cost.fun[i]->args->sparsity =
                                &ls_cost_nm2_sparsity_out;
                            break;
                        case 2:
                            ls_cost.fun[i]->args->fun = &ls_cost_nm3;
                            ls_cost.fun[i]->args->dims = &ls_cost_nm3_work;
                            ls_cost.fun[i]->args->sparsity =
                                &ls_cost_nm3_sparsity_out;
                            break;
                        case 3:
                            ls_cost.fun[i]->args->fun = &ls_cost_nm4;
                            ls_cost.fun[i]->args->dims = &ls_cost_nm4_work;
                            ls_cost.fun[i]->args->sparsity =
                                &ls_cost_nm4_sparsity_out;
                            break;
                        default:
                            REQUIRE(1 == 0);
                            break;
                    }
                    casadi_wrapper_initialize(ls_cost.fun[i]->in,
                                              ls_cost.fun[i]->args,
                                              &ls_cost.fun[i]->work);

                    ls_cost.y_ref[i] =
                        (real_t *)malloc(sizeof(*ls_cost.y_ref[i]) * (NX + NU));
                    for (int_t j = 0; j < NX; j++)
                        ls_cost.y_ref[i][j] = xref[j];
                    for (int_t j = 0; j < NU; j++)
                        ls_cost.y_ref[i][NX + j] = 0.0;
                }
                ls_cost.fun[N] =
                    (ocp_nlp_function *)malloc(sizeof(ocp_nlp_function));
                ls_cost.fun[N]->nx = NX;
                ls_cost.fun[N]->nu = 0;
                ls_cost.fun[N]->np = 0;
                ls_cost.fun[N]->ny = NX;
                ls_cost.fun[N]->in =
                    (casadi_wrapper_in *)malloc(sizeof(casadi_wrapper_in));
                ls_cost.fun[N]->in->compute_jac = true;
                ls_cost.fun[N]->in->compute_hess = false;
                ls_cost.fun[N]->out =
                    (casadi_wrapper_out *)malloc(sizeof(casadi_wrapper_out));
                ls_cost.fun[N]->args = casadi_wrapper_create_arguments();
                switch (NMF) {
                    case 1:
                        ls_cost.fun[N]->args->fun = &ls_costN_nm2;
                        ls_cost.fun[N]->args->dims = &ls_costN_nm2_work;
                        ls_cost.fun[N]->args->sparsity =
                            &ls_costN_nm2_sparsity_out;
                        break;
                    case 2:
                        ls_cost.fun[N]->args->fun = &ls_costN_nm3;
                        ls_cost.fun[N]->args->dims = &ls_costN_nm3_work;
                        ls_cost.fun[N]->args->sparsity =
                            &ls_costN_nm3_sparsity_out;
                        break;
                    case 3:
                        ls_cost.fun[N]->args->fun = &ls_costN_nm4;
                        ls_cost.fun[N]->args->dims = &ls_costN_nm4_work;
                        ls_cost.fun[N]->args->sparsity =
                            &ls_costN_nm4_sparsity_out;
                        break;
                    default:
                        REQUIRE(1 == 0);
                        break;
                }
                casadi_wrapper_initialize(ls_cost.fun[N]->in,
                                          ls_cost.fun[N]->args,
                                          &ls_cost.fun[N]->work);

                ls_cost.y_ref[N] =
                    (real_t *)malloc(sizeof(*ls_cost.y_ref[N]) * (NX));
                for (int_t j = 0; j < NX; j++) ls_cost.y_ref[N][j] = xref(j);

                /************************************************
                 * simulators
                 ************************************************/
                real_t Ts = TT / N;
                sim_in sim_in[N];
                sim_out sim_out[N];
                sim_info info[N];
                sim_solver *integrators[N];

                sim_RK_opts rk_opts[N];
                void *sim_work = NULL;
                sim_lifted_irk_memory irk_mem[N];

                // TODO(rien): can I move this somewhere inside the integrator?
                struct d_strmat str_mat[N];
                struct d_strmat str_sol[N];

                for (jj = 0; jj < N; jj++) {
                    integrators[jj] = (sim_solver *)malloc(sizeof(sim_solver));
                    integrators[jj]->in = &sim_in[jj];
                    integrators[jj]->out = &sim_out[jj];
                    integrators[jj]->args = &rk_opts[jj];
                    if (d > 0) {
                        integrators[jj]->fun = &sim_lifted_irk;
                        integrators[jj]->mem = &irk_mem[jj];
                    } else {
                        integrators[jj]->fun = &sim_erk;
                        integrators[jj]->mem = 0;
                    }

                    sim_in[jj].num_steps = Ns;
                    sim_in[jj].step = Ts / sim_in[jj].num_steps;
                    sim_in[jj].nx = NX;
                    sim_in[jj].nu = NU;
                    sim_in[jj].nz = 0;

                    sim_in[jj].sens_forw = true;
                    sim_in[jj].sens_adj = false;
                    sim_in[jj].sens_hess = false;
                    sim_in[jj].num_forw_sens = NX + NU;

                    switch (NMF) {
                        case 1:
                            sim_in[jj].vde = &vde_chain_nm2;
<<<<<<< HEAD
                            sim_in[jj].forward_vde_wrapper = &vde_fun;
                            sim_in[jj].jac = &jac_chain_nm2;
                            sim_in[jj].jacobian_wrapper = &jac_fun;
                            break;
                        case 2:
                            sim_in[jj].vde = &vde_chain_nm3;
                            sim_in[jj].forward_vde_wrapper = &vde_fun;
                            sim_in[jj].jac = &jac_chain_nm3;
                            sim_in[jj].jacobian_wrapper = &jac_fun;
                            break;
                        case 3:
                            sim_in[jj].vde = &vde_chain_nm4;
                            sim_in[jj].forward_vde_wrapper = &vde_fun;
                            sim_in[jj].jac = &jac_chain_nm4;
                            sim_in[jj].jacobian_wrapper = &jac_fun;
=======
                            sim_in[jj].VDE_forw = &vde_impl_fun;
                            sim_in[jj].jac = &jac_chain_nm2;
                            sim_in[jj].jac_fun = &jac_impl_fun;
                            break;
                        case 2:
                            sim_in[jj].vde = &vde_chain_nm3;
                            sim_in[jj].VDE_forw = &vde_impl_fun;
                            sim_in[jj].jac = &jac_chain_nm3;
                            sim_in[jj].jac_fun = &jac_impl_fun;
                            break;
                        case 3:
                            sim_in[jj].vde = &vde_chain_nm4;
                            sim_in[jj].VDE_forw = &vde_impl_fun;
                            sim_in[jj].jac = &jac_chain_nm4;
                            sim_in[jj].jac_fun = &jac_impl_fun;
>>>>>>> 240f7381
                            break;
                        default:
                            REQUIRE(1 == 0);
                            break;
                    }

                    sim_in[jj].x =
                        (real_t *)malloc(sizeof(*sim_in[jj].x) * (NX));
                    sim_in[jj].u =
                        (real_t *)malloc(sizeof(*sim_in[jj].u) * (NU));
                    sim_in[jj].S_forw = (real_t *)malloc(
                        sizeof(*sim_in[jj].S_forw) * (NX * (NX + NU)));
                    for (int_t i = 0; i < NX * (NX + NU); i++)
                        sim_in[jj].S_forw[i] = 0.0;
                    for (int_t i = 0; i < NX; i++)
                        sim_in[jj].S_forw[i * (NX + 1)] = 1.0;

                    sim_in[jj].S_adj =
                        (real_t *)malloc(sizeof(*sim_in[jj].S_adj) * (NX + NU));
                    for (int_t i = 0; i < NX + NU; i++)
                        sim_in[jj].S_adj[i] = 0.0;

                    sim_in[jj].grad_K =
                        (real_t *)malloc(sizeof(*sim_in[jj].grad_K) * (d * NX));
                    for (int_t i = 0; i < d * NX; i++)
                        sim_in[jj].grad_K[i] = 0.0;

                    sim_out[jj].xn =
                        (real_t *)malloc(sizeof(*sim_out[jj].xn) * (NX));
                    sim_out[jj].S_forw = (real_t *)malloc(
                        sizeof(*sim_out[jj].S_forw) * (NX * (NX + NU)));
                    sim_out[jj].info = &info[jj];
                    sim_out[jj].grad =
                        (real_t *)malloc(sizeof(*sim_out[jj].grad) * (NX + NU));

                    int_t workspace_size;
                    if (d > 0) {
                        sim_irk_create_arguments(&rk_opts[jj], d, "Gauss");
                        if (INEXACT == 0) {
                            sim_irk_create_Newton_scheme(&rk_opts[jj], d,
                                                         "Gauss", exact);
                        } else if (INEXACT == 1 || INEXACT == 3) {
                            sim_irk_create_Newton_scheme(
                                &rk_opts[jj], d, "Gauss", simplified_in);
                        } else if (INEXACT == 2 || INEXACT == 4) {
                            sim_irk_create_Newton_scheme(
                                &rk_opts[jj], d, "Gauss", simplified_inis);
                        }

                        workspace_size =
                            sim_lifted_irk_calculate_workspace_size(
                                &sim_in[jj], &rk_opts[jj]);
                        sim_lifted_irk_create_memory(&sim_in[jj], &rk_opts[jj],
                                                     &irk_mem[jj]);
                    } else {
                        sim_erk_create_arguments(&rk_opts[jj], 4);
                        workspace_size = sim_erk_calculate_workspace_size(
                            &sim_in[jj], &rk_opts[jj]);
                    }
                    if (jj == 0) sim_work = (void *)malloc(workspace_size);
                    integrators[jj]->work = sim_work;
                }

                int_t nx[NN + 1] = {0};
                int_t nu[NN + 1] = {0};
                int_t nb[NN + 1] = {0};
                int_t nc[NN + 1] = {0};
                int_t ng[NN + 1] = {0};
                for (int_t i = 0; i < N; i++) {
                    nx[i] = NX;
                    nu[i] = NU;
                }
                nx[N] = NX;
                nu[N] = 0;

                /************************************************
                 * box constraints
                 ************************************************/

                int *idxb0;
                int_zeros(&idxb0, NX + NU, 1);
                real_t *lb0;
                d_zeros(&lb0, NX + NU, 1);
                real_t *ub0;
                d_zeros(&ub0, NX + NU, 1);
                for (jj = 0; jj < NX; jj++) {
                    lb0[jj] = x0(jj);  // xmin
                    ub0[jj] = x0(jj);  // xmax
                    idxb0[jj] = jj;
                }
                for (; jj < NX + NU; jj++) {
                    lb0[jj] = -UMAX;  // umin
                    ub0[jj] = UMAX;   // umax
                    idxb0[jj] = jj;
                }
                nb[0] = NX + NU;

                int *idxb1;
                int_zeros(&idxb1, NMF + NU, 1);
                double *lb1[N - 1];
                double *ub1[N - 1];
                for (int_t i = 0; i < N - 1; i++) {
                    d_zeros(&lb1[i], NMF + NU, 1);
                    d_zeros(&ub1[i], NMF + NU, 1);
                    for (jj = 0; jj < NMF; jj++) {
                        lb1[i][jj] = wall_pos;  // wall position
                        ub1[i][jj] = 1e12;
                        idxb1[jj] = 6 * jj + 1;
                    }
                    for (jj = 0; jj < NU; jj++) {
                        lb1[i][NMF + jj] = -UMAX;  // umin
                        ub1[i][NMF + jj] = UMAX;   // umax
                        idxb1[NMF + jj] = NX + jj;
                    }
                    nb[i + 1] = NMF + NU;
                }

                int *idxbN;
                int_zeros(&idxbN, NX, 1);
                real_t *lbN;
                d_zeros(&lbN, NX, 1);
                real_t *ubN;
                d_zeros(&ubN, NX, 1);
                for (jj = 0; jj < NX; jj++) {
                    lbN[jj] = xref(jj);  // xmin
                    ubN[jj] = xref(jj);  // xmax
                    idxbN[jj] = jj;
                }
                nb[N] = NX;

                real_t *hlb[N + 1];
                real_t *hub[N + 1];
                int *hidxb[N + 1];

                hlb[0] = lb0;
                hub[0] = ub0;
                hidxb[0] = idxb0;
                for (int_t i = 1; i < N; i++) {
                    hlb[i] = lb1[i - 1];
                    hub[i] = ub1[i - 1];
                    hidxb[i] = idxb1;
                }
                hlb[N] = lbN;
                hub[N] = ubN;
                hidxb[N] = idxbN;

                /************************************************
                 * nonlinear path constraints
                 ************************************************/
                ocp_nlp_function **path_constraints =
                    (ocp_nlp_function **)malloc(sizeof(ocp_nlp_function *) *
                                                (N + 1));
                for (int_t i = 0; i < N; i++) {
                    // Initialize path constraints
                    path_constraints[i] =
                        (ocp_nlp_function *)malloc(sizeof(ocp_nlp_function));
                    path_constraints[i]->nx = NX;
                    path_constraints[i]->nu = NU;
                    path_constraints[i]->np = 0;
                    path_constraints[i]->ny = (NX + NU);
                    path_constraints[i]->in =
                        (casadi_wrapper_in *)malloc(sizeof(casadi_wrapper_in));
                    path_constraints[i]->in->compute_jac = true;
                    path_constraints[i]->in->compute_hess = false;
                    path_constraints[i]->out = (casadi_wrapper_out *)malloc(
                        sizeof(casadi_wrapper_out));
                    path_constraints[i]->args =
                        casadi_wrapper_create_arguments();
                    switch (NMF) {
                        case 1:
                            path_constraints[i]->args->fun = &pathcon_nm2;
                            path_constraints[i]->args->dims = &pathcon_nm2_work;
                            path_constraints[i]->args->sparsity =
                                &pathcon_nm2_sparsity_out;
                            break;
                        case 2:
                            path_constraints[i]->args->fun = &pathcon_nm3;
                            path_constraints[i]->args->dims = &pathcon_nm3_work;
                            path_constraints[i]->args->sparsity =
                                &pathcon_nm3_sparsity_out;
                            break;
                        case 3:
                            path_constraints[i]->args->fun = &pathcon_nm4;
                            path_constraints[i]->args->dims = &pathcon_nm4_work;
                            path_constraints[i]->args->sparsity =
                                &pathcon_nm4_sparsity_out;
                            break;
                        default:
                            REQUIRE(1 == 0);
                            break;
                    }
                    casadi_wrapper_initialize(path_constraints[i]->in,
                                              path_constraints[i]->args,
                                              &path_constraints[i]->work);
                }
                path_constraints[N] =
                    (ocp_nlp_function *)malloc(sizeof(ocp_nlp_function));
                path_constraints[N]->nx = NX;
                path_constraints[N]->nu = 0;
                path_constraints[N]->np = 0;
                path_constraints[N]->ny = NX;
                path_constraints[N]->in =
                    (casadi_wrapper_in *)malloc(sizeof(casadi_wrapper_in));
                path_constraints[N]->in->compute_jac = true;
                path_constraints[N]->in->compute_hess = false;
                path_constraints[N]->out =
                    (casadi_wrapper_out *)malloc(sizeof(casadi_wrapper_out));
                path_constraints[N]->args = casadi_wrapper_create_arguments();
                switch (NMF) {
                    case 1:
                        path_constraints[N]->args->fun = &pathconN_nm2;
                        path_constraints[N]->args->dims = &pathconN_nm2_work;
                        path_constraints[N]->args->sparsity =
                            &pathconN_nm2_sparsity_out;
                        break;
                    case 2:
                        path_constraints[N]->args->fun = &pathconN_nm3;
                        path_constraints[N]->args->dims = &pathconN_nm3_work;
                        path_constraints[N]->args->sparsity =
                            &pathconN_nm3_sparsity_out;
                        break;
                    case 3:
                        path_constraints[N]->args->fun = &pathconN_nm4;
                        path_constraints[N]->args->dims = &pathconN_nm4_work;
                        path_constraints[N]->args->sparsity =
                            &pathconN_nm4_sparsity_out;
                        break;
                    default:
                        REQUIRE(1 == 0);
                        break;
                }
                casadi_wrapper_initialize(path_constraints[N]->in,
                                          path_constraints[N]->args,
                                          &path_constraints[N]->work);

                /************************************************
                 * sensitivity method
                 ************************************************/
                ocp_nlp_sm sensitivity_method;
                sensitivity_method.fun = &ocp_nlp_sm_gn;
                sensitivity_method.initialize = &ocp_nlp_sm_gn_initialize;
                sensitivity_method.destroy = &ocp_nlp_sm_gn_destroy;
                sensitivity_method.args = ocp_nlp_sm_gn_create_arguments();
                if (INEXACT > 2) {
                    ((ocp_nlp_sm_gn_args *)sensitivity_method.args)
                        ->freezeSens = true;
                }

                /************************************************
                 * QP solver
                 ************************************************/
                ocp_qp_solver qp_solver;
                qp_solver.fun = &ocp_qp_qpdunes;
                qp_solver.initialize = &ocp_qp_qpdunes_initialize;
                qp_solver.destroy = &ocp_qp_qpdunes_destroy;
                qp_solver.qp_in = create_ocp_qp_in(N, nx, nu, nb, ng);
                qp_solver.qp_out = create_ocp_qp_out(N, nx, nu, nb, ng);
                // TODO(nielsvd): lines below should go
                int_t **idxb = (int_t **) qp_solver.qp_in->idxb;
                for (int_t i = 0; i <= N; i++)
                    for (int_t j = 0; j < nb[i]; j++) idxb[i][j] = hidxb[i][j];
                qp_solver.args = (void *)ocp_qp_qpdunes_create_arguments(
                    QPDUNES_NONLINEAR_MPC);  // qp_solver.qp_in); //

                /************************************************
                 * SQP method
                 ************************************************/

                ocp_nlp_in nlp_in;
                nlp_in.N = N;
                nlp_in.nx = nx;
                nlp_in.nu = nu;
                nlp_in.nb = nb;
                nlp_in.ng = ng;
                nlp_in.idxb = (const int_t **)hidxb;
                nlp_in.lb = (const real_t **)hlb;
                nlp_in.ub = (const real_t **)hub;
                nlp_in.lg = NULL;
                nlp_in.ug = NULL;
                nlp_in.sim = (void **)&integrators;
                nlp_in.cost = (void *)&ls_cost;
                nlp_in.path_constraints = (void **)path_constraints;

                ocp_nlp_out nlp_out;
                nlp_out.x = (real_t **)malloc(sizeof(*nlp_out.x) * (N + 1));
                nlp_out.u = (real_t **)malloc(sizeof(*nlp_out.u) * (N + 1));
                nlp_out.pi = (real_t **)malloc(sizeof(*nlp_out.pi) * (N + 1));
                nlp_out.lam = (real_t **)malloc(sizeof(*nlp_out.lam) * (N + 1));
                // Allocate output variables
                for (int_t i = 0; i < N; i++) {
                    nlp_out.x[i] =
                        (real_t *)malloc(sizeof(*nlp_out.x[i]) * (NX));
                    nlp_out.u[i] =
                        (real_t *)malloc(sizeof(*nlp_out.u[i]) * (NU));
                    nlp_out.pi[i] =
                        (real_t *)malloc(sizeof(*nlp_out.pi[i]) * (NX));
                    nlp_out.lam[i] = (real_t *)malloc(
                        sizeof(*nlp_out.lam[i]) * 2 * nb[i] + 2 * ng[i]);
                }
                nlp_out.x[N] = (real_t *)malloc(sizeof(*nlp_out.x[N]) * (NX));
                nlp_out.u[N] = (real_t *)malloc(sizeof(*nlp_out.u[N]) * 0);
                nlp_out.pi[N] = (real_t *)malloc(sizeof(*nlp_out.pi[N]) * 0);
                nlp_out.lam[N] = (real_t *)malloc(
                    sizeof(*nlp_out.lam[N]) * 2 * nb[N] + 2 * ng[N]);

                ocp_nlp_sqp_args *nlp_args = ocp_nlp_sqp_create_arguments();
                nlp_args->maxIter = max_sqp_iters;
                nlp_args->sensitivity_method = &sensitivity_method;
                nlp_args->qp_solver = &qp_solver;

                ocp_nlp_sqp_memory *nlp_mem;
                ocp_nlp_sqp_workspace *nlp_work;
                ocp_nlp_sqp_initialize(&nlp_in, nlp_args, (void **)&nlp_mem,
                                       (void **)&nlp_work);

                // TOOD(nielsvd): should go, old interface


                // TODO(nielsvd): set memory to zero during allocation
                real_t **nlp_x_mem = (real_t **)nlp_mem->common->x;
                real_t **nlp_u_mem = (real_t **)nlp_mem->common->u;
                for (int_t i = 0; i < N; i++) {
                    for (int_t j = 0; j < NX; j++)
                        nlp_x_mem[i][j] = xref[j];  // resX(j,i)
                    for (int_t j = 0; j < NU; j++)
                        nlp_u_mem[i][j] = 0.0;  // resU(j, i)
                }
                for (int_t j = 0; j < NX; j++)
                    nlp_x_mem[N][j] = xref[j];  // resX(j, N)

                int_t status;

                status =
                    ocp_nlp_sqp(&nlp_in, &nlp_out, nlp_args, nlp_mem, nlp_work);
                REQUIRE(status == 0);

                // real_t err_x[NX * (N + 1)];
                // real_t err_u[NU * N];
                real_t out_x[NX * (N + 1)];
                real_t out_u[NU * N];
                for (int_t i = 0; i < N; i++) {
                    for (int_t j = 0; j < NX; j++)
                        out_x[i * NX + j] = nlp_out.x[i][j];
                    for (int_t j = 0; j < NU; j++)
                        out_u[i * NU + j] = nlp_out.u[i][j];
                }
                for (int_t j = 0; j < NX; j++)
                    out_x[N * NX + j] = nlp_out.x[N][j];

                // for (int_t i = 0; i < N; i++) {
                //     for (int_t j = 0; j < NX; j++)
                //         err_x[i * NX + j] =
                //             fabs(out_x[i * NX + j] - resX(j, i));
                //     for (int_t j = 0; j < NU; j++)
                //         err_u[i * NU + j] =
                //             fabs(out_u[i * NU + j] - resU(j, i));
                // }
                // for (int_t j = 0; j < NX; j++)
                //     err_x[N * NX + j] = fabs(out_x[N * NX + j] - resX(j, N));

                // print_matrix_name((char*)"stdout", (char*)"out_x", out_x, NX,
                // N+1);
                // print_matrix_name((char*)"stdout", (char*)"out_u", out_u, NU,
                // N);

                // print_matrix_name((char *)"stdout", (char *)"err_x", err_x, NX,
                //                   N + 1);
                // print_matrix_name((char *)"stdout", (char *)"err_u", err_u, NU,
                //                   N);

                // std::cout << "\nresX:" << std::endl;
                // std::cout << resX << std::endl;
                // std::cout << "\nresU:" << std::endl;
                // std::cout << resU << std::endl;

                MatrixXd SQP_x = Eigen::Map<MatrixXd>(&out_x[0], NX, N + 1);
                MatrixXd SQP_u = Eigen::Map<MatrixXd>(&out_u[0], NU, N);

                REQUIRE(SQP_x.isApprox(resX, COMPARISON_TOLERANCE_IPOPT));
                REQUIRE(SQP_u.isApprox(resU, COMPARISON_TOLERANCE_IPOPT));

                d_free(W);
                d_free(WN);
                d_free(uref);
                d_free(x_end);
                d_free(u_end);

                int_free(idxb0);
                d_free(lb0);
                d_free(ub0);
                int_free(idxb1);
                for (jj = 0; jj < N - 1; jj++) {
                    d_free(lb1[jj]);
                    d_free(ub1[jj]);
                }
                int_free(idxbN);
                d_free(lbN);
                d_free(ubN);

                // LS cost and path constraints
                for (int_t i = 0; i <= N; i++) {
                    // Least-squares cost
                    free(ls_cost.fun[i]->in);
                    free(ls_cost.fun[i]->out);
                    free(ls_cost.fun[i]->args);
                    casadi_wrapper_destroy(ls_cost.fun[i]->work);
                    free(ls_cost.y_ref[i]);
                    free(ls_cost.fun[i]);
                    // Path constraints
                    free(path_constraints[i]->in);
                    free(path_constraints[i]->out);
                    free(path_constraints[i]->args);
                    casadi_wrapper_destroy(path_constraints[i]->work);
                    free(path_constraints[i]);
                }
                free(path_constraints);
                free(ls_cost.W);
                free(ls_cost.y_ref);

                // Integrators
                for (jj = 0; jj < N; jj++) {
                    free(sim_in[jj].x);
                    free(sim_in[jj].u);
                    free(sim_in[jj].S_forw);
                    free(sim_in[jj].S_adj);
                    free(sim_in[jj].grad_K);
                    free(sim_out[jj].xn);
                    free(sim_out[jj].S_forw);
                    free(sim_out[jj].grad);
                }

                // NLP memory and workspace
                ocp_nlp_sqp_destroy(nlp_mem, nlp_work);
                // NLP arguments
                free(nlp_args);
                // NLP output
                for (int_t i = 0; i <= N; i++) {
                    free(nlp_out.x[i]);
                    free(nlp_out.u[i]);
                    free(nlp_out.pi[i]);
                    free(nlp_out.lam[i]);
                }
                free(nlp_out.x);
                free(nlp_out.u);
                free(nlp_out.lam);
                free(nlp_out.pi);
            }
        }
    }
}<|MERGE_RESOLUTION|>--- conflicted
+++ resolved
@@ -274,7 +274,6 @@
                     switch (NMF) {
                         case 1:
                             sim_in[jj].vde = &vde_chain_nm2;
-<<<<<<< HEAD
                             sim_in[jj].forward_vde_wrapper = &vde_fun;
                             sim_in[jj].jac = &jac_chain_nm2;
                             sim_in[jj].jacobian_wrapper = &jac_fun;
@@ -290,23 +289,6 @@
                             sim_in[jj].forward_vde_wrapper = &vde_fun;
                             sim_in[jj].jac = &jac_chain_nm4;
                             sim_in[jj].jacobian_wrapper = &jac_fun;
-=======
-                            sim_in[jj].VDE_forw = &vde_impl_fun;
-                            sim_in[jj].jac = &jac_chain_nm2;
-                            sim_in[jj].jac_fun = &jac_impl_fun;
-                            break;
-                        case 2:
-                            sim_in[jj].vde = &vde_chain_nm3;
-                            sim_in[jj].VDE_forw = &vde_impl_fun;
-                            sim_in[jj].jac = &jac_chain_nm3;
-                            sim_in[jj].jac_fun = &jac_impl_fun;
-                            break;
-                        case 3:
-                            sim_in[jj].vde = &vde_chain_nm4;
-                            sim_in[jj].VDE_forw = &vde_impl_fun;
-                            sim_in[jj].jac = &jac_chain_nm4;
-                            sim_in[jj].jac_fun = &jac_impl_fun;
->>>>>>> 240f7381
                             break;
                         default:
                             REQUIRE(1 == 0);

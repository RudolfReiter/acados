# explicitly request container-based infrastructure
sudo: false

compiler:
 - gcc
 - clang-3.7

env:
<<<<<<< HEAD
 - CXX=gcc-6
=======
 # currently unused
 - CXX=gcc
>>>>>>> c7e80fbc

addons:
  apt:
    sources:
      - llvm-toolchain-precise-3.7
      - ubuntu-toolchain-r-test
    packages:
      - libgsl0-dev
      - liblapack-dev
      - cppcheck
      - cmake
      - clang-3.7

script:
 - set -e
 - gcc --version
 - git submodule init
 - git submodule update
 - mkdir build
 - cd build
 - cmake ..
 - make lint
 - make test_condensing_qpoases
 - ./test_condensing_qpoases
 - make test_nmpc
 - ./test_nmpc
 - make test_chain
 - ./test_chain<|MERGE_RESOLUTION|>--- conflicted
+++ resolved
@@ -6,12 +6,7 @@
  - clang-3.7
 
 env:
-<<<<<<< HEAD
- - CXX=gcc-6
-=======
- # currently unused
  - CXX=gcc
->>>>>>> c7e80fbc
 
 addons:
   apt:
@@ -24,6 +19,7 @@
       - cppcheck
       - cmake
       - clang-3.7
+      - gcc-6
 
 script:
  - set -e

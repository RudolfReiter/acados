--- conflicted
+++ resolved
@@ -211,15 +211,9 @@
     d_zeros(&res_ineq[ii], 2 * nb[ii], 1);
     d_zeros(&res_compl[ii], 2 * nb[ii], 1);
 
-<<<<<<< HEAD
     acados_tic(&timer);
     for ( int_t iter = 0; iter < timing_iters; iter++ ) {
         for ( int_t i = 0; i < NX; i++ ) w[0][i] = x0[i];
-=======
-    acado_tic(&timer);
-    for (int_t iter = 0; iter < timing_iters; iter++) {
-        for (int_t i = 0; i < NX; i++) w[0][i] = x0[i];
->>>>>>> 2639bdff
 
         for (int_t sqp_iter = 0; sqp_iter < max_sqp_iters; sqp_iter++) {
             printf("\n------ ITERATION %d ------\n", sqp_iter);
@@ -314,16 +308,9 @@
     }
 #ifdef DEBUG
     print_states_controls(&w[0], N);
-<<<<<<< HEAD
-    #endif  // DEBUG
+#endif  // DEBUG
     total_time = acados_toc(&timer);
     printf("Average of %.3f ms per iteration.\n", 1e3*total_time/timing_iters);
-=======
-#endif  // DEBUG
-    total_time = acado_toc(&timer);
-    printf("Average of %.3f ms per iteration.\n",
-           1e3 * total_time / timing_iters);
->>>>>>> 2639bdff
 
     free(sim_in.x);
     free(sim_in.u);

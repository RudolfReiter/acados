#
#    This file is part of acados.
#
#    acados is free software; you can redistribute it and/or
#    modify it under the terms of the GNU Lesser General Public
#    License as published by the Free Software Foundation; either
#    version 3 of the License, or (at your option) any later version.
#
#    acados is distributed in the hope that it will be useful,
#    but WITHOUT ANY WARRANTY; without even the implied warranty of
#    MERCHANTABILITY or FITNESS FOR A PARTICULAR PURPOSE.  See the GNU
#    Lesser General Public License for more details.
#
#    You should have received a copy of the GNU Lesser General Public
#    License along with acados; if not, write to the Free Software Foundation,
#    Inc., 51 Franklin Street, Fifth Floor, Boston, MA  02110-1301  USA
#
#

configure_file(chain_model/chain_model.h.in ${CMAKE_CURRENT_SOURCE_DIR}/chain_model/chain_model.h @ONLY)

# Define sources for models used in the examples
file(GLOB CHAIN_MODEL_SRC
    ### explicit ###
    # 2 masses
    chain_model/vde_chain_nm2.c
    chain_model/jac_chain_nm2.c
    chain_model/vde_adj_chain_nm2.c
    #chain_model/vde_hess_chain_nm2.c
    chain_model/ls_cost_nm2.c
    chain_model/ls_costN_nm2.c
    chain_model/casadi_erk4_chain_nm2.c
    # 3 masses
    chain_model/vde_chain_nm3.c
    chain_model/jac_chain_nm3.c
    chain_model/vde_adj_chain_nm3.c
    #chain_model/vde_hess_chain_nm3.c
    chain_model/ls_cost_nm3.c
    chain_model/ls_costN_nm3.c
    chain_model/casadi_erk4_chain_nm3.c
    # 4 masses
    chain_model/vde_chain_nm4.c
    chain_model/jac_chain_nm4.c
    chain_model/vde_adj_chain_nm4.c
    #chain_model/vde_hess_chain_nm4.c
    chain_model/ls_cost_nm4.c
    chain_model/ls_costN_nm4.c
    chain_model/casadi_erk4_chain_nm4.c
    # 5 masses
    chain_model/vde_chain_nm5.c
    chain_model/jac_chain_nm5.c
    chain_model/vde_adj_chain_nm5.c
    #chain_model/vde_hess_chain_nm5.c
    chain_model/ls_cost_nm5.c
    chain_model/ls_costN_nm5.c
    # chain_model/casadi_erk4_chain_nm5.c
    # 6 masses
    chain_model/vde_chain_nm6.c
    chain_model/jac_chain_nm6.c
    chain_model/vde_adj_chain_nm6.c
    #chain_model/vde_hess_chain_nm6.c
    chain_model/ls_cost_nm6.c
    chain_model/ls_costN_nm6.c
    # chain_model/casadi_erk4_chain_nm6.c

    ### implicit ###
    # 2 masses
    implicit_chain_model/impl_ode_fun_chain_nm2.c
    implicit_chain_model/impl_ode_fun_jac_x_xdot_chain_nm2.c
    implicit_chain_model/impl_ode_fun_jac_x_xdot_u_chain_nm2.c
    implicit_chain_model/impl_ode_jac_x_xdot_u_chain_nm2.c
    implicit_chain_model/impl_ode_jac_x_u_chain_nm2.c
    # 3 masses
    implicit_chain_model/impl_ode_fun_chain_nm3.c
    implicit_chain_model/impl_ode_fun_jac_x_xdot_chain_nm3.c
    implicit_chain_model/impl_ode_fun_jac_x_xdot_u_chain_nm3.c
    implicit_chain_model/impl_ode_jac_x_xdot_u_chain_nm3.c
    implicit_chain_model/impl_ode_jac_x_u_chain_nm3.c
    # 4 masses
    implicit_chain_model/impl_ode_fun_chain_nm4.c
    implicit_chain_model/impl_ode_fun_jac_x_xdot_chain_nm4.c
    implicit_chain_model/impl_ode_fun_jac_x_xdot_u_chain_nm4.c
    implicit_chain_model/impl_ode_jac_x_xdot_u_chain_nm4.c
    implicit_chain_model/impl_ode_jac_x_u_chain_nm4.c
    # 5 masses
    implicit_chain_model/impl_ode_fun_chain_nm5.c
    implicit_chain_model/impl_ode_fun_jac_x_xdot_chain_nm5.c
    implicit_chain_model/impl_ode_fun_jac_x_xdot_u_chain_nm5.c
    implicit_chain_model/impl_ode_jac_x_xdot_u_chain_nm5.c
    implicit_chain_model/impl_ode_jac_x_u_chain_nm5.c
    # 6 masses
    implicit_chain_model/impl_ode_fun_chain_nm6.c
    implicit_chain_model/impl_ode_fun_jac_x_xdot_chain_nm6.c
    implicit_chain_model/impl_ode_fun_jac_x_xdot_u_chain_nm6.c
    implicit_chain_model/impl_ode_jac_x_xdot_u_chain_nm6.c
    implicit_chain_model/impl_ode_jac_x_u_chain_nm6.c
)

file(GLOB CRANE_MODEL_SRC
    crane_model/impl_ode_fun.c
    crane_model/impl_ode_fun_jac_x_xdot.c
    crane_model/impl_ode_jac_x_xdot_u.c
    crane_model/jac_model.c
    crane_model/ode_model.c
    crane_model/vde_adj_model.c
    crane_model/vde_forw_model.c
    crane_model/vde_hess_model.c
)

file(GLOB WT_MODEL_NX3_SRC
    wt_model_nx3/expl_ode_fun.c
    wt_model_nx3/expl_ode_jac.c
    wt_model_nx3/expl_vde_for.c
    wt_model_nx3/expl_vde_adj.c
    wt_model_nx3/impl_ode_fun.c
    wt_model_nx3/impl_ode_fun_jac_x_xdot.c
    wt_model_nx3/impl_ode_jac_x_xdot_u.c
)

file(GLOB WT_MODEL_NX6_SRC
    wt_model_nx6/expl_ode_fun.c
    wt_model_nx6/expl_vde_for.c
    wt_model_nx6/expl_vde_adj.c
    wt_model_nx6/impl_ode_fun.c
    wt_model_nx6/impl_ode_fun_jac_x_xdot.c
    wt_model_nx6/impl_ode_jac_x_xdot_u.c
    wt_model_nx6/impl_ode_fun_jac_x_xdot_u.c
    # gnsf functions
    wt_model_nx6/phi_fun.c
    wt_model_nx6/phi_fun_jac_y.c
    wt_model_nx6/phi_jac_y_uhat.c
    wt_model_nx6/f_lo_fun_jac_x1k1uz.c
    wt_model_nx6/get_matrices_fun.c

)

file(GLOB WT_MODEL_NX6P2_SRC
    wt_model_nx6/nx6p2/expl_ode_fun.c
    wt_model_nx6/nx6p2/expl_vde_for.c
    wt_model_nx6/nx6p2/impl_ode_fun.c
    wt_model_nx6/nx6p2/impl_ode_fun_jac_x_xdot.c
    wt_model_nx6/nx6p2/impl_ode_jac_x_xdot_u.c
    wt_model_nx6/nx6p2/impl_ode_fun_jac_x_xdot_u.c
    wt_model_nx6/nx6p2/phi_fun.c
    wt_model_nx6/nx6p2/phi_fun_jac_y.c
    wt_model_nx6/nx6p2/phi_jac_y_uhat.c
    wt_model_nx6/nx6p2/f_lo_fun_jac_x1k1uz.c
    wt_model_nx6/nx6p2/get_matrices_fun.c
)

file(GLOB GNSF_CRANE_SRC
    gnsf_crane_model/phi_fun.c
    gnsf_crane_model/phi_fun_jac_y.c
    gnsf_crane_model/phi_jac_y_uhat.c
    gnsf_crane_model/f_lo_fun_jac_x1k1uz.c
    gnsf_crane_model/get_matrices_fun.c
)

# Define examples

# -------------------- nonlinear_chain
add_executable(nonlinear_chain_ocp_nlp_example nonlinear_chain_ocp_nlp.c ${CHAIN_MODEL_SRC})
target_link_libraries(nonlinear_chain_ocp_nlp_example acados)
add_test(nonlinear_chain_ocp_nlp_example nonlinear_chain_ocp_nlp_example)

# -------------------- wind turbine nmpc
# add_executable(wind_turbine_nmpc_example wind_turbine_nmpc.c ${WT_MODEL_NX6P2_SRC})
# target_link_libraries(wind_turbine_nmpc_example acados)
# add_test(wind_turbine_nmpc_example wind_turbine_nmpc_example)

# -------------------- sim_wt_nx6
add_executable(sim_wt_model_nx6 sim_wt_model_nx6.c ${WT_MODEL_NX6_SRC})
target_link_libraries(sim_wt_model_nx6 acados)
add_test(sim_wt_model_nx6 sim_wt_model_nx6)

if(ACADOS_WITH_C_INTERFACE)
    add_executable(sim_gnsf_crane sim_gnsf_crane.c ${GNSF_CRANE_SRC})
    target_link_libraries(sim_gnsf_crane acados)
    add_test(sim_gnsf_crane sim_gnsf_crane)
endif()

if(NOT CMAKE_CXX_COMPILER_ID MATCHES "MSVC")

    add_executable(pendulum_scqp pendulum_scqp.cpp
        pendulum_model/vde_forw_pendulum.c
        pendulum_model/constraint.c
        pendulum_model/position.c)
    target_link_libraries(pendulum_scqp acados)
    add_test(pendulum_scqp pendulum_scqp)

    # -------------------- mass_spring
    add_executable(mass_spring_example mass_spring_example.c mass_spring_model/mass_spring_qp.c)
    target_link_libraries(mass_spring_example acados)
    add_test(mass_spring_example mass_spring_example)

    add_executable(mass_spring_fcond_split mass_spring_fcond_split.c mass_spring_model/mass_spring_qp.c)
    target_link_libraries(mass_spring_fcond_split acados)
    add_test(mass_spring_fcond_split mass_spring_example)

    add_executable(mass_spring_pcond_split mass_spring_pcond_split.c mass_spring_model/mass_spring_qp.c)
    target_link_libraries(mass_spring_pcond_split acados)
    add_test(mass_spring_pcond_split mass_spring_example)

    add_executable(mass_spring_offline_fcond_qpoases_split mass_spring_offline_fcond_qpoases_split.c mass_spring_model/mass_spring_qp.c)
    target_link_libraries(mass_spring_offline_fcond_qpoases_split acados)
    add_test(mass_spring_offline_fcond_qpoases_split mass_spring_example)

    add_executable(mass_spring_nmpc_example mass_spring_nmpc_example.c mass_spring_model/mass_spring_qp.c)
    target_link_libraries(mass_spring_nmpc_example acados)
    add_test(mass_spring_nmpc_example mass_spring_example)

    add_executable(mass_spring_example_no_interface mass_spring_example_no_interface.c mass_spring_model/mass_spring_qp.c)
    target_link_libraries(mass_spring_example_no_interface acados)
    add_test(mass_spring_example_no_interface mass_spring_example_no_interface)

<<<<<<< HEAD
    add_executable(sim_crane_example sim_crane_example.c ${CRANE_MODEL_SRC})
    target_link_libraries(sim_crane_example acados)
    add_test(sim_crane_example sim_crane_example)
=======
    # -------------------- sim_crane
    if(ACADOS_WITH_C_INTERFACE)
        add_executable(sim_crane_example sim_crane_example.c ${CRANE_MODEL_SRC})
        target_link_libraries(sim_crane_example acados)
        add_test(sim_crane_example sim_crane_example)
    endif()

    # add_executable(
    #     sim_crane_no_interface_example
    #     sim_crane_no_interface.c
    #     ${CRANE_MODEL_SRC}
    # )
    # target_link_libraries(
    #     sim_crane_no_interface_example
    #     acados
    # )
    # add_test(
    #     sim_crane_no_interface_example
    #     sim_crane_no_interface_example
    # )
>>>>>>> dd75b445

    # -------------------- sim_wt
    add_executable(sim_wt_model_nx3 sim_wt_model_nx3.c ${WT_MODEL_NX3_SRC})
    target_link_libraries(sim_wt_model_nx3 acados)
    add_test(sim_wt_model_nx3 sim_wt_model_nx3)

    add_executable(ocp_qp ocp_qp.c)
    target_link_libraries(ocp_qp acados)
    add_test(ocp_qp ocp_qp)

    # -------------------- dense_qp
    add_executable(dense_qp dense_qp.c)
    target_link_libraries(dense_qp acados)
    add_test(dense_qp dense_qp)

endif()<|MERGE_RESOLUTION|>--- conflicted
+++ resolved
@@ -213,32 +213,9 @@
     target_link_libraries(mass_spring_example_no_interface acados)
     add_test(mass_spring_example_no_interface mass_spring_example_no_interface)
 
-<<<<<<< HEAD
     add_executable(sim_crane_example sim_crane_example.c ${CRANE_MODEL_SRC})
     target_link_libraries(sim_crane_example acados)
     add_test(sim_crane_example sim_crane_example)
-=======
-    # -------------------- sim_crane
-    if(ACADOS_WITH_C_INTERFACE)
-        add_executable(sim_crane_example sim_crane_example.c ${CRANE_MODEL_SRC})
-        target_link_libraries(sim_crane_example acados)
-        add_test(sim_crane_example sim_crane_example)
-    endif()
-
-    # add_executable(
-    #     sim_crane_no_interface_example
-    #     sim_crane_no_interface.c
-    #     ${CRANE_MODEL_SRC}
-    # )
-    # target_link_libraries(
-    #     sim_crane_no_interface_example
-    #     acados
-    # )
-    # add_test(
-    #     sim_crane_no_interface_example
-    #     sim_crane_no_interface_example
-    # )
->>>>>>> dd75b445
 
     # -------------------- sim_wt
     add_executable(sim_wt_model_nx3 sim_wt_model_nx3.c ${WT_MODEL_NX3_SRC})

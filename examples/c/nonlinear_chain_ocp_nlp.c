--- conflicted
+++ resolved
@@ -695,13 +695,9 @@
 
     /* box constraints */
 
-<<<<<<< HEAD
 	ocp_nlp_constraints *constraints = nlp_in->constraints;
 
 	// idxb0
-=======
-    // idxb0
->>>>>>> c90c0524
     int idxb0[nb[0]];
     for (int i = 0; i < nb[0]; i++) idxb0[i] = i;
 
@@ -791,15 +787,6 @@
     * gn_sqp args
     ************************************************/
 
-<<<<<<< HEAD
-=======
-    // choose QP solver
-    // ocp_qp_solver_t qp_solver_name = PARTIAL_CONDENSING_HPIPM;
-    ocp_qp_solver_t qp_solver_name = FULL_CONDENSING_HPIPM;
-
-    // set up args with nested structs
-    sim_solver_t sim_solver_names[NN];
->>>>>>> c90c0524
     int num_stages[NN];
     for (int ii = 0; ii < NN; ii++)
     {

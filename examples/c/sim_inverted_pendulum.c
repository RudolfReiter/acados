--- conflicted
+++ resolved
@@ -286,19 +286,11 @@
             case GNSF:  // GNSF
             {
                 // set model funtions
-<<<<<<< HEAD
-                sim_set_model(config, in, "phi_fun", &phi_fun);
-                sim_set_model(config, in, "phi_fun_jac_y", &phi_fun_jac_y);
-                sim_set_model(config, in, "phi_jac_y_uhat", &phi_jac_y_uhat);
-                sim_set_model(config, in, "f_lo_jac_x1_x1dot_u_z", &f_lo_fun_jac_x1k1uz);
-                sim_set_model(config, in, "get_gnsf_matrices", &get_matrices_fun);
-=======
                 sim_model_set(config, in, "phi_fun", &phi_fun);
                 sim_model_set(config, in, "phi_fun_jac_y", &phi_fun_jac_y);
                 sim_model_set(config, in, "phi_jac_y_uhat", &phi_jac_y_uhat);
                 sim_model_set(config, in, "f_lo_jac_x1_x1dot_u_z", &f_lo_fun_jac_x1k1uz);
                 sim_model_set(config, in, "get_gnsf_matrices", &get_matrices_fun);
->>>>>>> 254ecc84
 
                 break;
             }

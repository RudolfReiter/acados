%
% Copyright 2019 Gianluca Frison, Dimitris Kouzoupis, Robin Verschueren,
% Andrea Zanelli, Niels van Duijkeren, Jonathan Frey, Tommaso Sartor,
% Branimir Novoselnik, Rien Quirynen, Rezart Qelibari, Dang Doan,
% Jonas Koenemann, Yutao Chen, Tobias Schöls, Jonas Schlagenhauf, Moritz Diehl
%
% This file is part of acados.
%
% The 2-Clause BSD License
%
% Redistribution and use in source and binary forms, with or without
% modification, are permitted provided that the following conditions are met:
%
% 1. Redistributions of source code must retain the above copyright notice,
% this list of conditions and the following disclaimer.
%
% 2. Redistributions in binary form must reproduce the above copyright notice,
% this list of conditions and the following disclaimer in the documentation
% and/or other materials provided with the distribution.
%
% THIS SOFTWARE IS PROVIDED BY THE COPYRIGHT HOLDERS AND CONTRIBUTORS "AS IS"
% AND ANY EXPRESS OR IMPLIED WARRANTIES, INCLUDING, BUT NOT LIMITED TO, THE
% IMPLIED WARRANTIES OF MERCHANTABILITY AND FITNESS FOR A PARTICULAR PURPOSE
% ARE DISCLAIMED. IN NO EVENT SHALL THE COPYRIGHT HOLDER OR CONTRIBUTORS BE
% LIABLE FOR ANY DIRECT, INDIRECT, INCIDENTAL, SPECIAL, EXEMPLARY, OR
% CONSEQUENTIAL DAMAGES (INCLUDING, BUT NOT LIMITED TO, PROCUREMENT OF
% SUBSTITUTE GOODS OR SERVICES; LOSS OF USE, DATA, OR PROFITS; OR BUSINESS
% INTERRUPTION) HOWEVER CAUSED AND ON ANY THEORY OF LIABILITY, WHETHER IN
% CONTRACT, STRICT LIABILITY, OR TORT (INCLUDING NEGLIGENCE OR OTHERWISE)
% ARISING IN ANY WAY OUT OF THE USE OF THIS SOFTWARE, EVEN IF ADVISED OF THE
% POSSIBILITY OF SUCH DAMAGE.;
%

%% test of native matlab interface
clear VARIABLES

addpath('../linear_mass_spring_model/');

for integrator = {'irk_gnsf', 'irk', 'erk'}
    %% arguments
    compile_mex = 'true';
    codgen_model = 'true';
    method = integrator{1}; %'irk'; 'irk_gnsf'; 'erk';
    sens_forw = 'true';
    jac_reuse = 'true';
    num_stages = 4;
    num_steps = 4;
    newton_iter = 3;
    gnsf_detect_struct = 'true';

    Ts = 0.1;
    FD_epsilon = 1e-6;
    
    %% model
    model = linear_mass_spring_model;
    
<<<<<<< HEAD
=======
%     model_name = ['linear_mass_spring_' method];
>>>>>>> 52e07601
    model_name = ['lin_mass_' method];
    nx = model.nx;
    nu = model.nu;
    
    % x0 = [1e-1; 1e0; 2e-1; 2e0]; % pendulum
    % u = 0;

    % linear_mass_spring_
    x0 = ones(nx,1);
    u = ones(nu,1);

    %% acados sim model
    sim_model = acados_sim_model();
    sim_model.set('T', Ts);
    sim_model.set('name', model_name);

    sim_model.set('sym_x', model.sym_x);
    if isfield(model, 'sym_u')
        sim_model.set('sym_u', model.sym_u);
    end
    if isfield(model, 'sym_p')
        sim_model.set('sym_p', model.sym_p);
    end
    sim_model.set('dim_nx', model.nx);
    sim_model.set('dim_nu', model.nu);


    if (strcmp(method, 'erk'))
        sim_model.set('dyn_type', 'explicit');
        sim_model.set('dyn_expr_f', model.expr_f_expl);
    else % irk irk_gnsf
        sim_model.set('dyn_type', 'implicit');
        sim_model.set('dyn_expr_f', model.expr_f_impl);
        sim_model.set('sym_xdot', model.sym_xdot);
    %	if isfield(model, 'sym_z')
    %		sim_model.set('sym_z', model.sym_z);
    %	end
    %	sim_model.set('nz', model.nz);
    end


    %% acados sim opts
    sim_opts = acados_sim_opts();
    sim_opts.set('compile_mex', compile_mex);
    sim_opts.set('codgen_model', codgen_model);
    sim_opts.set('num_stages', num_stages);
    sim_opts.set('num_steps', num_steps);
    sim_opts.set('newton_iter', newton_iter);
    sim_opts.set('method', method);
    sim_opts.set('sens_forw', sens_forw);
    sim_opts.set('jac_reuse', jac_reuse);
    if (strcmp(method, 'irk_gnsf'))
        sim_opts.set('gnsf_detect_struct', gnsf_detect_struct);
    end

    %% acados sim
    % create sim
    sim = acados_sim(sim_model, sim_opts);

    % Note: this does not work with gnsf, because it needs to be available
    % in the precomputation phase
    % 	sim.set('T', Ts);

    % set initial state
    sim.set('x', x0);
    sim.set('u', u);

    % initialize implicit integrator
    if (strcmp(method, 'irk'))
        sim.set('xdot', zeros(nx,1));
    elseif (strcmp(method, 'irk_gnsf'))
        n_out = sim.model_struct.dim_gnsf_nout;
        sim.set('phi_guess', zeros(n_out,1));
    end

    % solve
    sim.solve();

    xn = sim.get('xn');
    S_forw_ind = sim.get('S_forw');

    %% compute forward sensitivities using finite differences
    sim_opts.set('sens_forw', 'false');
    sim_opts.set('sens_adj', 'false');
    S_forw_fd = zeros(nx, nx+nu);

    %% asymmetric finite differences
    for ii=1:nx
        dx = zeros(nx, 1);
        dx(ii) = 1.0;

        sim.set('x', x0+FD_epsilon*dx);
        sim.set('u', u);
        sim.solve();

        xn_tmp = sim.get('xn');
        S_forw_fd(:,ii) = (xn_tmp - xn) / FD_epsilon;
    end

    for ii=1:nu
        du = zeros(nu, 1);
        du(ii) = 1.0;

        sim.set('x', x0);
        sim.set('u', u+FD_epsilon*du);
        sim.solve();

        xn_tmp = sim.get('xn');
        S_forw_fd(:,nx+ii) = (xn_tmp - xn) / FD_epsilon;
    end

    %% compute & check error
    error_abs = max(max(abs(S_forw_fd - S_forw_ind)));
    disp(' ')
    disp(['integrator:  ' method]);
    disp(['error forward sensitivities (wrt forward sens):   ' num2str(error_abs)])
    disp(' ')
    if error_abs > 1e-6
        disp(['forward sensitivities error too large'])
        error(strcat('test_sens_adj FAIL: forward sensitivities error too large: \n',...
            'for integrator:\t', method));
    end
end

fprintf('\nTEST_FORWARD_SENSITIVITIES: success!\n\n');<|MERGE_RESOLUTION|>--- conflicted
+++ resolved
@@ -54,10 +54,6 @@
     %% model
     model = linear_mass_spring_model;
     
-<<<<<<< HEAD
-=======
-%     model_name = ['linear_mass_spring_' method];
->>>>>>> 52e07601
     model_name = ['lin_mass_' method];
     nx = model.nx;
     nu = model.nu;

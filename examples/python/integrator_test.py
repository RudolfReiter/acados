--- conflicted
+++ resolved
@@ -59,10 +59,7 @@
     print(xn)
     x0 = np.array(xn)
 
-<<<<<<< HEAD
-=======
 print(xn)
->>>>>>> 38ac89e7
 
 ## Define opts
 start_time = time.time()    # start timer

--- conflicted
+++ resolved
@@ -1560,13 +1560,9 @@
         self.__nlp_solver_tol_comp = 1e-6                     # NLP solver complementarity
         self.__nlp_solver_max_iter = 100                      # NLP solver maximum number of iterations
         self.__Tsim = None                                    # automatically calculated as tf/N
-<<<<<<< HEAD
         self.__print_level = 0                                # print level (possible values: 0, 1)
         self.__model_external_shared_lib_dir   = None         # path to the the .so lib
-        self.__model_external_shared_lib_name  = None         # name of the the .so lib        
-=======
-        self.__print_level = 0
->>>>>>> c63e3ebb
+        self.__model_external_shared_lib_name  = None         # name of the the .so lib
         # TODO(oj): add the following
         # self.__regularize_method = None
 

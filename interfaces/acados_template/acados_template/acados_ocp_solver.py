--- conflicted
+++ resolved
@@ -57,10 +57,7 @@
     cost = acados_ocp.cost
     constraints = acados_ocp.constraints
     model = acados_ocp.model
-<<<<<<< HEAD
     opts = acados_ocp.solver_options
-=======
->>>>>>> 279724b6
 
     # nx
     if is_column(model.x):
@@ -93,28 +90,18 @@
     if cost.cost_type == 'LINEAR_LS':
         ny = cost.W.shape[0]
         if cost.Vx.shape[0] != ny or cost.Vu.shape[0] != ny:
-<<<<<<< HEAD
-            raise Exception('inconsistent dimension ny, regarding W, Vx, Vu.')
-        if dims.nz != 0 and cost.Vz.shape[0] != ny:
-            raise Exception('inconsistent dimension ny, regarding W, Vx, Vu, Vz.')
-=======
             raise Exception('inconsistent dimension ny, regarding W, Vx, Vu.' + \
                             f'\nGot W[{cost.W.shape}], Vx[{cost.Vx.shape}], Vu[{cost.Vu.shape}]\n')
         if dims.nz != 0 and cost.Vz.shape[0] != ny:
             raise Exception('inconsistent dimension ny, regarding W, Vx, Vu, Vz.' + \
                             f'\nGot W[{cost.W.shape}], Vx[{cost.Vx.shape}], Vu[{cost.Vu.shape}], Vz[{cost.Vz.shape}]\n')
->>>>>>> 279724b6
         if cost.Vx.shape[1] != dims.nx and ny != 0:
             raise Exception('inconsistent dimension: Vx should have nx columns.')
         if cost.Vu.shape[1] != dims.nu and ny != 0:
             raise Exception('inconsistent dimension: Vu should have nu columns.')
         if cost.yref.shape[0] != ny:
-<<<<<<< HEAD
-            raise Exception('inconsistent dimension: regarding W, yref.')
-=======
             raise Exception('inconsistent dimension: regarding W, yref.' + \
                             f'\nGot W[{cost.W.shape}], yref[{cost.yref.shape}]\n')
->>>>>>> 279724b6
         dims.ny = ny
 
     elif cost.cost_type == 'NONLINEAR_LS':
@@ -124,24 +111,16 @@
         elif casadi_length(model.cost_y_expr) != ny:
             raise Exception('inconsistent dimension ny: regarding W, cost_y_expr.')
         if cost.yref.shape[0] != ny:
-<<<<<<< HEAD
-            raise Exception('inconsistent dimension: regarding W, yref.')
-=======
             raise Exception('inconsistent dimension: regarding W, yref.' + \
                             f'\nGot W[{cost.W.shape}], yref[{cost.yref.shape}]\n')
->>>>>>> 279724b6
         dims.ny = ny
 
     # terminal
     if cost.cost_type_e == 'LINEAR_LS':
         ny_e = cost.W_e.shape[0]
         if cost.Vx_e.shape[0] != ny_e:
-<<<<<<< HEAD
-            raise Exception('inconsistent dimension ny_e, regarding W_e, Vx_e.')
-=======
             raise Exception('inconsistent dimension ny_e: regarding W_e, cost_y_expr_e.'  + \
                 f'\nGot W_e[{cost.W_e.shape}], Vx_e[{cost.Vx_e.shape}]')
->>>>>>> 279724b6
         if cost.Vx_e.shape[1] != dims.nx and ny_e != 0:
             raise Exception('inconsistent dimension: Vx_e should have nx columns.')
         if cost.yref_e.shape[0] != ny_e:
@@ -172,11 +151,6 @@
             raise Exception('lbx_0, ubx_0 must be column vectors!')
 
         dims.nbx_0 = constraints.lbx_0.size
-<<<<<<< HEAD
-    else:
-        raise Exception('lbx_0, ubx_0 have different shapes!')
-=======
->>>>>>> 279724b6
 
     # path
     nbx = constraints.idxbx.shape[0]
@@ -396,7 +370,6 @@
 
     dims.ns_e = ns_e
 
-<<<<<<< HEAD
     # discretization
     if is_empty(opts.time_steps) and is_empty(opts.shooting_nodes):
         # uniform discretization
@@ -419,8 +392,6 @@
         raise Exception(f'Inconsistent discretization: {opts.tf}'\
             f' = tf != sum(opts.time_steps) = {tf}.')
 
-=======
->>>>>>> 279724b6
 
 
 def set_up_imported_gnsf_model(acados_ocp):

# -*- coding: future_fstrings -*-
#
# Copyright 2019 Gianluca Frison, Dimitris Kouzoupis, Robin Verschueren,
# Andrea Zanelli, Niels van Duijkeren, Jonathan Frey, Tommaso Sartor,
# Branimir Novoselnik, Rien Quirynen, Rezart Qelibari, Dang Doan,
# Jonas Koenemann, Yutao Chen, Tobias Schöls, Jonas Schlagenhauf, Moritz Diehl
#
# This file is part of acados.
#
# The 2-Clause BSD License
#
# Redistribution and use in source and binary forms, with or without
# modification, are permitted provided that the following conditions are met:
#
# 1. Redistributions of source code must retain the above copyright notice,
# this list of conditions and the following disclaimer.
#
# 2. Redistributions in binary form must reproduce the above copyright notice,
# this list of conditions and the following disclaimer in the documentation
# and/or other materials provided with the distribution.
#
# THIS SOFTWARE IS PROVIDED BY THE COPYRIGHT HOLDERS AND CONTRIBUTORS "AS IS"
# AND ANY EXPRESS OR IMPLIED WARRANTIES, INCLUDING, BUT NOT LIMITED TO, THE
# IMPLIED WARRANTIES OF MERCHANTABILITY AND FITNESS FOR A PARTICULAR PURPOSE
# ARE DISCLAIMED. IN NO EVENT SHALL THE COPYRIGHT HOLDER OR CONTRIBUTORS BE
# LIABLE FOR ANY DIRECT, INDIRECT, INCIDENTAL, SPECIAL, EXEMPLARY, OR
# CONSEQUENTIAL DAMAGES (INCLUDING, BUT NOT LIMITED TO, PROCUREMENT OF
# SUBSTITUTE GOODS OR SERVICES; LOSS OF USE, DATA, OR PROFITS; OR BUSINESS
# INTERRUPTION) HOWEVER CAUSED AND ON ANY THEORY OF LIABILITY, WHETHER IN
# CONTRACT, STRICT LIABILITY, OR TORT (INCLUDING NEGLIGENCE OR OTHERWISE)
# ARISING IN ANY WAY OUT OF THE USE OF THIS SOFTWARE, EVEN IF ADVISED OF THE
# POSSIBILITY OF SUCH DAMAGE.;
#

import sys, os, json
import numpy as np

from ctypes import *
from casadi import CasadiMeta, Function

from copy import deepcopy

from .generate_c_code_explicit_ode import generate_c_code_explicit_ode
from .generate_c_code_implicit_ode import generate_c_code_implicit_ode
from .generate_c_code_gnsf import generate_c_code_gnsf
from .generate_c_code_constraint import generate_c_code_constraint
from .generate_c_code_nls_cost import generate_c_code_nls_cost
from .generate_c_code_external_cost import generate_c_code_external_cost
from .AcadosOcp import AcadosOcp
from .AcadosModel import acados_model_strip_casadi_symbolics
from .utils import is_column, is_empty, casadi_length, render_template, acados_class2dict,\
     format_class_dict, ocp_check_json_against_layout, np_array_to_list, make_model_consistent


def make_ocp_dims_consistent(acados_ocp):
    dims = acados_ocp.dims
    cost = acados_ocp.cost
    constraints = acados_ocp.constraints
    model = acados_ocp.model

    # nbx_0
    if (constraints.lbx_0 == [] and constraints.ubx_0 == []):
        dims.nbx_0 = 0
    elif not (constraints.lbx_0 == [] and constraints.ubx_0 == []):
        this_shape = constraints.lbx_0.shape
        other_shape = constraints.ubx_0.shape
        if not this_shape == other_shape:
            raise Exception('lbx_0, ubx_0 have different shapes!')
        if not is_column(constraints.lbx_0):
            raise Exception('lbx_0, ubx_0 must be column vectors!')

        dims.nbx_0 = constraints.lbx_0.size
    else:
        raise Exception('lbx_0, ubx_0 have different shapes!')

    # nx
    if is_column(model.x):
        dims.nx = casadi_length(model.x)
    else:
        raise Exception('model.x should be column vector!')

<<<<<<< HEAD
    # # nu
    # if not model.u == None:
    #     if is_column(model.u):
    #         dims.nu = model.u.shape[0]
    #     else:
    #         raise Exception('model.u should be column vector!')
    # else:
    #     dims.nu = 0

    # # nz
    # if not model.z == None:
    #     print(model.z)
    #     if is_column(model.z):
    #         dims.nz = model.z.shape[0]
    #     else:
    #         raise Exception('model.z should be column vector!')
    # else:
    #     dims.nz = 0
=======
    # nu
    if is_empty(model.u):
        dims.nu = 0
    else:
        dims.nu = casadi_length(model.u)

    # nz
    if is_empty(model.z):
        dims.nz = 0
    else:
        dims.nz = casadi_length(model.z)

    # np
    if is_empty(model.p):
        dims.np = 0
    else:
        dims.np = casadi_length(model.p)


def set_up_imported_gnsf_model(acados_ocp):

    gnsf = acados_ocp.gnsf_model

    # check CasADi version
    dump_casadi_version = gnsf['casadi_version']
    casadi_version = CasadiMeta.version()

    if not casadi_version == dump_casadi_version:
        raise Exception("GNSF model was dumped with another CasADi version.\n"
                + "Please use the same version for compatibility, serialize version:"
                + dump_casadi_version + " current Python CasADi verison: " + casadi_version)

    # load model
    phi_fun = Function.deserialize(gnsf['phi_fun'])
    phi_fun_jac_y = Function.deserialize(gnsf['phi_fun_jac_y'])
    phi_jac_y_uhat = Function.deserialize(gnsf['phi_jac_y_uhat'])
    f_lo_fun_jac_x1k1uz = Function.deserialize(gnsf['f_lo_fun_jac_x1k1uz'])
    get_matrices_fun = Function.deserialize(gnsf['get_matrices_fun'])

    # obtain gnsf dimensions
    size_gnsf_A = get_matrices_fun.size_out(0)
    acados_ocp.dims.gnsf_nx1 = size_gnsf_A[1]
    acados_ocp.dims.gnsf_nz1 = size_gnsf_A[0] - size_gnsf_A[1]
    acados_ocp.dims.gnsf_nuhat = max(phi_fun.size_in(1))
    acados_ocp.dims.gnsf_ny = max(phi_fun.size_in(0))
    acados_ocp.dims.gnsf_nout = max(phi_fun.size_out(0))

    # save gnsf functions in model
    acados_ocp.model.phi_fun = phi_fun
    acados_ocp.model.phi_fun_jac_y = phi_fun_jac_y
    acados_ocp.model.phi_jac_y_uhat = phi_jac_y_uhat
    acados_ocp.model.f_lo_fun_jac_x1k1uz = f_lo_fun_jac_x1k1uz
    acados_ocp.model.get_matrices_fun = get_matrices_fun

    del acados_ocp.gnsf_model
>>>>>>> 35288465


def get_ocp_nlp_layout():
    current_module = sys.modules[__name__]
    acados_path = os.path.dirname(current_module.__file__)
    with open(acados_path + '/acados_layout.json', 'r') as f:
        ocp_nlp_layout = json.load(f)
    return ocp_nlp_layout


def ocp_formulation_json_dump(acados_ocp, json_file='acados_ocp_nlp.json'):
    # Load acados_ocp_nlp structure description
    ocp_layout = get_ocp_nlp_layout()

    # Copy input ocp object dictionary
    ocp_nlp_dict = dict(deepcopy(acados_ocp).__dict__)
    # TODO: maybe make one funciton with formatting

    for acados_struct, v in ocp_layout.items():
        # skip non dict attributes
        if not isinstance(v, dict): continue
        #  setattr(ocp_nlp, acados_struct, dict(getattr(acados_ocp, acados_struct).__dict__))
        # Copy ocp object attributes dictionaries
        ocp_nlp_dict[acados_struct]=dict(getattr(acados_ocp, acados_struct).__dict__)

    # strip symbolics
    ocp_nlp_dict['model'] = acados_model_strip_casadi_symbolics(ocp_nlp_dict['model'])

    ocp_nlp_dict = format_class_dict(ocp_nlp_dict)

    dims_dict = acados_class2dict(acados_ocp.dims)

    ocp_check_json_against_layout(ocp_nlp_dict, dims_dict)

    with open(json_file, 'w') as f:
        json.dump(ocp_nlp_dict, f, default=np_array_to_list, indent=4, sort_keys=True)



def ocp_formulation_json_load(json_file='acados_ocp_nlp.json'):
    # Load acados_ocp_nlp structure description
    ocp_layout = get_ocp_nlp_layout()

    with open(json_file, 'r') as f:
        ocp_nlp_json = json.load(f)

    ocp_nlp_dict = json2dict(ocp_nlp_json, ocp_nlp_json['dims'])

    # Instantiate AcadosOcp object
    acados_ocp = AcadosOcp()

    # load class dict
    acados_ocp.__dict__ = ocp_nlp_dict

    # laod class attributes dict, dims, constraints, etc
    for acados_struct, v  in ocp_layout.items():
        # skip non dict attributes
        if not isinstance(v, dict): continue
        acados_attribute = getattr(acados_ocp, acados_struct)
        acados_attribute.__dict__ = ocp_nlp_dict[acados_struct]
        setattr(acados_ocp, acados_struct, acados_attribute)

    return acados_ocp


def ocp_generate_external_functions(acados_ocp, model):

    model = make_model_consistent(model)
    if acados_ocp.solver_options.integrator_type == 'ERK':
        # explicit model -- generate C code
        generate_c_code_explicit_ode(model)
    elif acados_ocp.solver_options.integrator_type == 'IRK':
        # implicit model -- generate C code
        opts = dict(generate_hess=1)
        generate_c_code_implicit_ode(model, opts)
    elif acados_ocp.solver_options.integrator_type == 'GNSF':
        generate_c_code_gnsf(model)
    else:
        raise Exception("ocp_generate_external_functions: unknown integrator type.")


    if acados_ocp.dims.nphi > 0 or acados_ocp.dims.nh > 0:
        generate_c_code_constraint(model, model.name, False)

    if acados_ocp.dims.nphi_e > 0 or acados_ocp.dims.nh_e > 0:
        generate_c_code_constraint(model, model.name, True)

    # dummy matrices
    if not acados_ocp.cost.cost_type == 'LINEAR_LS':
        acados_ocp.cost.Vx = np.zeros((acados_ocp.dims.ny, acados_ocp.dims.nx))
        acados_ocp.cost.Vu = np.zeros((acados_ocp.dims.ny, acados_ocp.dims.nu))
    if not acados_ocp.cost.cost_type_e == 'LINEAR_LS':
        acados_ocp.cost.Vx_e = np.zeros((acados_ocp.dims.ny_e, acados_ocp.dims.nx))


    if acados_ocp.cost.cost_type == 'NONLINEAR_LS':
        generate_c_code_nls_cost(model, model.name, False)
    elif acados_ocp.cost.cost_type == 'EXTERNAL':
        generate_c_code_external_cost(model, False)

    if acados_ocp.cost.cost_type_e == 'NONLINEAR_LS':
        generate_c_code_nls_cost(model, model.name, True)
    elif acados_ocp.cost.cost_type_e == 'EXTERNAL':
        generate_c_code_external_cost(model, True)


def ocp_render_templates(acados_ocp, json_file):

    name = acados_ocp.model.name

    # setting up loader and environment
    json_path = '{cwd}/{json_file}'.format(
        cwd=os.getcwd(),
        json_file=json_file)

    if not os.path.exists(json_path):
        raise Exception('{} not found!'.format(json_path))

    template_dir = 'c_generated_code/'

    ## Render templates
    in_file = 'main.in.c'
    out_file = 'main_{}.c'.format(name)
    render_template(in_file, out_file, template_dir, json_path)

    in_file = 'acados_solver.in.c'
    out_file = 'acados_solver_{}.c'.format(name)
    render_template(in_file, out_file, template_dir, json_path)

    in_file = 'acados_solver.in.h'
    out_file = 'acados_solver_{}.h'.format(name)
    render_template(in_file, out_file, template_dir, json_path)

    in_file = 'Makefile.in'
    out_file = 'Makefile'
    render_template(in_file, out_file, template_dir, json_path)

    in_file = 'acados_solver_sfun.in.c'
    out_file = 'acados_solver_sfunction_{}.c'.format(name)
    render_template(in_file, out_file, template_dir, json_path)

    in_file = 'make_sfun.in.m'
    out_file = 'make_sfun.m'
    render_template(in_file, out_file, template_dir, json_path)

    in_file = 'acados_sim_solver.in.c'
    out_file = 'acados_sim_solver_{}.c'.format(name)
    render_template(in_file, out_file, template_dir, json_path)

    in_file = 'acados_sim_solver.in.h'
    out_file = 'acados_sim_solver_{}.h'.format(name)
    render_template(in_file, out_file, template_dir, json_path)

    ## folder model
    template_dir = 'c_generated_code/{}_model/'.format(name)

    in_file = 'model.in.h'
    out_file = '{}_model.h'.format(name)
    render_template(in_file, out_file, template_dir, json_path)

    # constraints on convex over nonlinear fuction
    if acados_ocp.constraints.constr_type == 'BGP' and acados_ocp.dims.nphi > 0:
        # constraints on outer fuction
        template_dir = 'c_generated_code/{}_constraints/'.format(name)
        in_file = 'phi_constraint.in.h'
        out_file =  '{}_phi_constraint.h'.format(name)
        render_template(in_file, out_file, template_dir, json_path)

    # terminal constraints on convex over nonlinear fuction
    if acados_ocp.constraints.constr_type_e == 'BGP' and acados_ocp.dims.nphi_e > 0:
        # terminal constraints on outer fuction
        template_dir = 'c_generated_code/{}_constraints/'.format(name)
        in_file = 'phi_e_constraint.in.h'
        out_file =  '{}_phi_e_constraint.h'.format(name)
        render_template(in_file, out_file, template_dir, json_path)

    # nonlinear constraints
    if acados_ocp.constraints.constr_type == 'BGH' and acados_ocp.dims.nh > 0:
        template_dir = 'c_generated_code/{}_constraints/'.format(name)
        in_file = 'h_constraint.in.h'
        out_file = '{}_h_constraint.h'.format(name)
        render_template(in_file, out_file, template_dir, json_path)

    # terminal nonlinear constraints
    if acados_ocp.constraints.constr_type_e == 'BGH' and acados_ocp.dims.nh_e > 0:
        template_dir = 'c_generated_code/{}_constraints/'.format(name)
        in_file = 'h_e_constraint.in.h'
        out_file = '{}_h_e_constraint.h'.format(name)
        render_template(in_file, out_file, template_dir, json_path)

    # nonlinear cost function
    if acados_ocp.cost.cost_type == 'NONLINEAR_LS':
        template_dir = 'c_generated_code/{}_cost/'.format(name)
        in_file = 'r_cost.in.h'
        out_file = '{}_r_cost.h'.format(name)
        render_template(in_file, out_file, template_dir, json_path)

    # terminal nonlinear cost function
    if acados_ocp.cost.cost_type_e == 'NONLINEAR_LS':
        template_dir = 'c_generated_code/{}_cost/'.format(name)
        in_file = 'r_e_cost.in.h'
        out_file = '{}_r_e_cost.h'.format(name)
        render_template(in_file, out_file, template_dir, json_path)

    # external cost
    if acados_ocp.cost.cost_type == 'EXTERNAL':
        template_dir = 'c_generated_code/{}_cost/'.format(name)
        in_file = 'external_cost.in.h'
        out_file = '{}_external_cost.h'.format(name)
        render_template(in_file, out_file, template_dir, json_path)

    # external cost - terminal
    if acados_ocp.cost.cost_type_e == 'EXTERNAL':
        template_dir = 'c_generated_code/{}_cost/'.format(name)
        in_file = 'external_cost_e.in.h'
        out_file = '{}_external_cost_e.h'.format(name)
        render_template(in_file, out_file, template_dir, json_path)




class AcadosOcpSolver:
    """
    class to interact with the acados ocp solver C object
    """
    def __init__(self, acados_ocp, json_file='acados_ocp_nlp.json'):

        model = acados_ocp.model

        # make dims consistent
        make_ocp_dims_consistent(acados_ocp)

        if acados_ocp.solver_options.integrator_type == 'GNSF':
            set_up_imported_gnsf_model(acados_ocp)

        # set integrator time automatically
        acados_ocp.solver_options.Tsim = acados_ocp.solver_options.tf / acados_ocp.dims.N

        # generate external functions
        ocp_generate_external_functions(acados_ocp, model)

        # dump to json
        ocp_formulation_json_dump(acados_ocp, json_file)

        # render templates
        ocp_render_templates(acados_ocp, json_file)

        ## Compile solver
        os.chdir('c_generated_code')
        os.system('make clean_ocp_shared_lib')
        os.system('make ocp_shared_lib')
        os.chdir('..')

        self.shared_lib_name = 'c_generated_code/libacados_ocp_solver_' + model.name + '.so'

        # get
        self.shared_lib = CDLL(self.shared_lib_name)
        self.shared_lib.acados_create()

        self.shared_lib.acados_get_nlp_opts.restype = c_void_p
        self.nlp_opts = self.shared_lib.acados_get_nlp_opts()

        self.shared_lib.acados_get_nlp_dims.restype = c_void_p
        self.nlp_dims = self.shared_lib.acados_get_nlp_dims()

        self.shared_lib.acados_get_nlp_config.restype = c_void_p
        self.nlp_config = self.shared_lib.acados_get_nlp_config()

        self.shared_lib.acados_get_nlp_out.restype = c_void_p
        self.nlp_out = self.shared_lib.acados_get_nlp_out()

        self.shared_lib.acados_get_nlp_in.restype = c_void_p
        self.nlp_in = self.shared_lib.acados_get_nlp_in()

        self.shared_lib.acados_get_nlp_solver.restype = c_void_p
        self.nlp_solver = self.shared_lib.acados_get_nlp_solver()

        self.acados_ocp = acados_ocp


    def solve(self, phase=0):
        """
        solve the ocp with current input
        :param phase: 0 = preparation + feedback, 1 = preparation only,
         2 = feedback only (if SQP_RTI is used, otherwise only 0 (default) is allowed)
        """
        if isinstance(phase, int) == False or phase < 0 or phase > 2: 
            raise Exception('AcadosOcpSolver.solve():')
        if self.acados_ocp.solver_options.nlp_solver_type != 'SQP_RTI' and phase > 0:
            raise Exception('AcadosOcpSolver.solve(): argument \'phase\' can ' 
                'take only value 0 for SQP-type solvers')
        self.shared_lib.acados_solve.argtypes = [c_int]

        status = self.shared_lib.acados_solve(phase)
        return status


    def get(self, stage_, field_):
        """
        get the last solution of the solver:
            :param stage: integer corresponding to shooting node
            :param field_: string in ['x', 'u', 'z']
        """

        out_fields = ['x', 'u', 'z']
        field = field_
        field = field.encode('utf-8')

        if (field_ not in out_fields):
            raise Exception('AcadosOcpSolver.set(): {} is not a valid argument.\
                    \n Possible values are {}. Exiting.'.format(out_fields))

        self.shared_lib.ocp_nlp_dims_get_from_attr.argtypes = \
            [c_void_p, c_void_p, c_void_p, c_int, c_char_p]
        self.shared_lib.ocp_nlp_dims_get_from_attr.restype = c_int

        dims = self.shared_lib.ocp_nlp_dims_get_from_attr(self.nlp_config, \
            self.nlp_dims, self.nlp_out, stage_, field)

        out = np.ascontiguousarray(np.zeros((dims,)), dtype=np.float64)
        out_data = cast(out.ctypes.data, POINTER(c_double))

        self.shared_lib.ocp_nlp_out_get.argtypes = \
            [c_void_p, c_void_p, c_void_p, c_int, c_char_p, c_void_p]
        self.shared_lib.ocp_nlp_out_get(self.nlp_config, \
            self.nlp_dims, self.nlp_out, stage_, field, out_data)

        # out = cast((out), POINTER(c_double))

        return out

    def get_stats(self, field_):
        """
        get the information of the last solver call:
            :param field_: string in ['time_tot', 'time_lin', 'time_qp', 'time_reg', 'sqp_iter']
        """

        fields = ['time_tot',  # total cpu time previous call
                  'time_lin',  # cpu time for linearization
                  'time_qp',   # cpu time qp solution
                  'time_qp_solver_call',  # cpu time inside qp solver (without converting the QP)
                  'time_reg',  # cpu time regularization
                  'sqp_iter'  # number of SQP iterations
                ]

        field = field_
        field = field.encode('utf-8')
        if (field_ not in fields):
            raise Exception('AcadosOcpSolver.get_stats(): {} is not a valid argument.\
                    \n Possible values are {}. Exiting.'.format(fields, fields))

        if field_ == 'sqp_iter':
            out = np.ascontiguousarray(np.zeros((1,)), dtype=np.int64)
            out_data = cast(out.ctypes.data, POINTER(c_int64))
        else:
            out = np.ascontiguousarray(np.zeros((1,)), dtype=np.float64)
            out_data = cast(out.ctypes.data, POINTER(c_double))

        self.shared_lib.ocp_nlp_get.argtypes = [c_void_p, c_void_p, c_char_p, c_void_p]
        self.shared_lib.ocp_nlp_get(self.nlp_config, self.nlp_solver, field, out_data)

        return out

    # Note: this function should not be used anymore, better use cost_set, constraints_set
    def set(self, stage_, field_, value_):

        cost_fields = ['y_ref', 'yref']
        constraints_fields = ['lbx', 'ubx', 'lbu', 'ubu']
        out_fields = ['x', 'u']

        # cast value_ to avoid conversion issues
        value_ = value_.astype(float)

        field = field_
        field = field.encode('utf-8')

        stage = c_int(stage_)

        # treat parameters separately
        if field_ is 'p':
            self.shared_lib.acados_update_params.argtypes = [c_int, POINTER(c_double)]
            self.shared_lib.acados_update_params.restype = c_int
            value_data = cast(value_.ctypes.data, POINTER(c_double))
            self.shared_lib.acados_update_params(stage, value_data, value_.shape[0])
        else:
            if (field_ not in constraints_fields) and \
                    (field_ not in cost_fields) and (field_ not in out_fields):
                raise Exception("AcadosOcpSolver.set(): {} is not a valid argument.\
                    \nPossible values are {} and {}. Exiting.".format(field, \
                    cost_fields, constraints_fields, out_fields))

            self.shared_lib.ocp_nlp_dims_get_from_attr.argtypes = \
                [c_void_p, c_void_p, c_void_p, c_int, c_char_p]
            self.shared_lib.ocp_nlp_dims_get_from_attr.restype = c_int

            dims = self.shared_lib.ocp_nlp_dims_get_from_attr(self.nlp_config, \
                self.nlp_dims, self.nlp_out, stage_, field)

            if value_.shape[0] != dims:
                msg = 'AcadosOcpSolver.set(): mismatching dimension for field "{}"'.format(field_)
                msg += 'with dimension {} (you have {})'.format(dims, value_.shape[0])
                raise Exception(msg)

            value_data = cast(value_.ctypes.data, POINTER(c_double))
            value_data_p = cast((value_data), c_void_p)

            if field_ in constraints_fields:
                self.shared_lib.ocp_nlp_constraints_model_set.argtypes = \
                    [c_void_p, c_void_p, c_void_p, c_int, c_char_p, c_void_p]
                self.shared_lib.ocp_nlp_constraints_model_set(self.nlp_config, \
                    self.nlp_dims, self.nlp_in, stage, field, value_data_p)
            elif field_ in cost_fields:
                self.shared_lib.ocp_nlp_cost_model_set.argtypes = \
                    [c_void_p, c_void_p, c_void_p, c_int, c_char_p, c_void_p]
                self.shared_lib.ocp_nlp_cost_model_set(self.nlp_config, \
                    self.nlp_dims, self.nlp_in, stage, field, value_data_p)
            elif field_ in out_fields:
                self.shared_lib.ocp_nlp_out_set.argtypes = \
                    [c_void_p, c_void_p, c_void_p, c_int, c_char_p, c_void_p]
                self.shared_lib.ocp_nlp_out_set(self.nlp_config, \
                    self.nlp_dims, self.nlp_out, stage, field, value_data_p)

        return


    def cost_set(self, stage_, field_, value_):
        """
        set numerical data in the cost module of the solver:
            :param stage_: integer corresponding to shooting node
            :param field_: string, e.g. 'yref', 'W'
            :param value_: of appropriate size
        """
        # cast value_ to avoid conversion issues
        value_ = value_.astype(float)

        field = field_
        field = field.encode('utf-8')

        stage = c_int(stage_)
        self.shared_lib.ocp_nlp_cost_dims_get_from_attr.argtypes = \
            [c_void_p, c_void_p, c_void_p, c_int, c_char_p, POINTER(c_int)]
        self.shared_lib.ocp_nlp_cost_dims_get_from_attr.restype = c_int

        dims = np.ascontiguousarray(np.zeros((2,)), dtype=np.intc)
        dims_data = cast(dims.ctypes.data, POINTER(c_int))

        self.shared_lib.ocp_nlp_cost_dims_get_from_attr(self.nlp_config, \
            self.nlp_dims, self.nlp_out, stage_, field, dims_data)

        value_shape = value_.shape
        if len(value_shape) == 1:
            value_shape = (value_shape[0], 0)

        if value_shape != tuple(dims):
            raise Exception('acados_solver.set(): mismatching dimension', \
                ' for field "{}" with dimension {} (you have {})'.format( \
                field_, tuple(dims), value_shape))

        value_data = cast(value_.ctypes.data, POINTER(c_double))
        value_data_p = cast((value_data), c_void_p)

        self.shared_lib.ocp_nlp_cost_model_set.argtypes = \
            [c_void_p, c_void_p, c_void_p, c_int, c_char_p, c_void_p]
        self.shared_lib.ocp_nlp_cost_model_set(self.nlp_config, \
            self.nlp_dims, self.nlp_in, stage, field, value_data_p)

        return


    def constraints_set(self, stage_, field_, value_):
        """
        set numerical data in the constraint module of the solver:
        Parameters:
            :param stage_: integer corresponding to shooting node
            :param field_: string, e.g. 'lbx'
            :param value_: of appropriate size
        """
        # cast value_ to avoid conversion issues
        value_ = value_.astype(float)

        field = field_
        field = field.encode('utf-8')

        stage = c_int(stage_)
        self.shared_lib.ocp_nlp_constraint_dims_get_from_attr.argtypes = \
            [c_void_p, c_void_p, c_void_p, c_int, c_char_p, POINTER(c_int)]
        self.shared_lib.ocp_nlp_constraint_dims_get_from_attr.restype = c_int

        dims = np.ascontiguousarray(np.zeros((2,)), dtype=np.intc)
        dims_data = cast(dims.ctypes.data, POINTER(c_int))

        self.shared_lib.ocp_nlp_constraint_dims_get_from_attr(self.nlp_config, \
            self.nlp_dims, self.nlp_out, stage_, field, dims_data)

        value_shape = value_.shape
        if len(value_shape) == 1:
            value_shape = (value_shape[0], 0)

        if value_shape != tuple(dims):
            raise Exception('acados_solver.set(): mismatching dimension' \
                ' for field "{}" with dimension {} (you have {})'.format(field_, tuple(dims), value_shape))

        value_data = cast(value_.ctypes.data, POINTER(c_double))
        value_data_p = cast((value_data), c_void_p)

        self.shared_lib.ocp_nlp_constraints_model_set.argtypes = \
            [c_void_p, c_void_p, c_void_p, c_int, c_char_p, c_void_p]
        self.shared_lib.ocp_nlp_constraints_model_set(self.nlp_config, \
            self.nlp_dims, self.nlp_in, stage, field, value_data_p)

        return


    def options_set(self, field_, value_):
        """
        set options of the solver:
        Parameters:
            :param field_: string, e.g. 'print_level'
            :param value_: of type int
        """
        # cast value_ to avoid conversion issues
        if isinstance(value_, int) is not True:
            raise Exception('solver options must be of type int. You have {}'.format())

        field = field_
        field = field.encode('utf-8')

        value_ctypes = c_int(value_)

        self.shared_lib.ocp_nlp_solver_opts_set.argtypes = \
            [c_void_p, c_void_p, c_char_p, c_void_p]
        self.shared_lib.ocp_nlp_solver_opts_set(self.nlp_config, \
            self.nlp_opts, field, byref(value_ctypes))

        return

    def __del__(self):
        self.shared_lib.acados_free()
        del self.shared_lib

        # NOTE: DLL cannot be easily unloaded!!!
        # see https://stackoverflow.com/questions/359498/how-can-i-unload-a-dll-using-ctypes-in-python
        # while isLoaded(self.shared_lib_name):
        #     dlclose(handle)<|MERGE_RESOLUTION|>--- conflicted
+++ resolved
@@ -79,26 +79,6 @@
     else:
         raise Exception('model.x should be column vector!')
 
-<<<<<<< HEAD
-    # # nu
-    # if not model.u == None:
-    #     if is_column(model.u):
-    #         dims.nu = model.u.shape[0]
-    #     else:
-    #         raise Exception('model.u should be column vector!')
-    # else:
-    #     dims.nu = 0
-
-    # # nz
-    # if not model.z == None:
-    #     print(model.z)
-    #     if is_column(model.z):
-    #         dims.nz = model.z.shape[0]
-    #     else:
-    #         raise Exception('model.z should be column vector!')
-    # else:
-    #     dims.nz = 0
-=======
     # nu
     if is_empty(model.u):
         dims.nu = 0
@@ -154,7 +134,6 @@
     acados_ocp.model.get_matrices_fun = get_matrices_fun
 
     del acados_ocp.gnsf_model
->>>>>>> 35288465
 
 
 def get_ocp_nlp_layout():

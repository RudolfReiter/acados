--- conflicted
+++ resolved
@@ -35,12 +35,9 @@
 from .generate_c_code_explicit_ode import *
 from .generate_c_code_implicit_ode import *
 from .generate_c_code_constraint import *
-<<<<<<< HEAD
 from .generate_c_code_constraint_e import *
-=======
 from .generate_c_code_nls_cost import *
 from .generate_c_code_nls_cost_e import *
->>>>>>> 8257c1bf
 from .acados_ocp_nlp import *
 from ctypes import *
 from copy import deepcopy

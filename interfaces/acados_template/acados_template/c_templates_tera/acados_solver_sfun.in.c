/*
 * Copyright 2019 Gianluca Frison, Dimitris Kouzoupis, Robin Verschueren,
 * Andrea Zanelli, Niels van Duijkeren, Jonathan Frey, Tommaso Sartor,
 * Branimir Novoselnik, Rien Quirynen, Rezart Qelibari, Dang Doan,
 * Jonas Koenemann, Yutao Chen, Tobias Schöls, Jonas Schlagenhauf, Moritz Diehl
 *
 * This file is part of acados.
 *
 * The 2-Clause BSD License
 *
 * Redistribution and use in source and binary forms, with or without
 * modification, are permitted provided that the following conditions are met:
 *
 * 1. Redistributions of source code must retain the above copyright notice,
 * this list of conditions and the following disclaimer.
 *
 * 2. Redistributions in binary form must reproduce the above copyright notice,
 * this list of conditions and the following disclaimer in the documentation
 * and/or other materials provided with the distribution.
 *
 * THIS SOFTWARE IS PROVIDED BY THE COPYRIGHT HOLDERS AND CONTRIBUTORS "AS IS"
 * AND ANY EXPRESS OR IMPLIED WARRANTIES, INCLUDING, BUT NOT LIMITED TO, THE
 * IMPLIED WARRANTIES OF MERCHANTABILITY AND FITNESS FOR A PARTICULAR PURPOSE
 * ARE DISCLAIMED. IN NO EVENT SHALL THE COPYRIGHT HOLDER OR CONTRIBUTORS BE
 * LIABLE FOR ANY DIRECT, INDIRECT, INCIDENTAL, SPECIAL, EXEMPLARY, OR
 * CONSEQUENTIAL DAMAGES (INCLUDING, BUT NOT LIMITED TO, PROCUREMENT OF
 * SUBSTITUTE GOODS OR SERVICES; LOSS OF USE, DATA, OR PROFITS; OR BUSINESS
 * INTERRUPTION) HOWEVER CAUSED AND ON ANY THEORY OF LIABILITY, WHETHER IN
 * CONTRACT, STRICT LIABILITY, OR TORT (INCLUDING NEGLIGENCE OR OTHERWISE)
 * ARISING IN ANY WAY OUT OF THE USE OF THIS SOFTWARE, EVEN IF ADVISED OF THE
 * POSSIBILITY OF SUCH DAMAGE.;
 */

#define S_FUNCTION_NAME   acados_solver_sfunction_{{model.name}}
#define S_FUNCTION_LEVEL  2

#define MDL_START

// acados
#include "acados/utils/print.h"
#include "acados_c/ocp_nlp_interface.h"
#include "acados_c/external_function_interface.h"

// TODO(oj) remove, when setters for Cyt,idxb available
#include "acados/ocp_nlp/ocp_nlp_constraints_bgh.h"
#include "acados/ocp_nlp/ocp_nlp_cost_ls.h"

// blasfeo
#include "blasfeo/include/blasfeo_d_aux.h"
#include "blasfeo/include/blasfeo_d_aux_ext_dep.h"

// example specific
#include "{{ model.name }}_model/{{ model.name }}_model.h"
#include "acados_solver_{{ model.name }}.h"

#include "simstruc.h"

#define SAMPLINGTIME -1
// ** global data **
ocp_nlp_in * nlp_in;
ocp_nlp_out * nlp_out;
ocp_nlp_solver * nlp_solver;
void * nlp_opts;
ocp_nlp_plan * nlp_solver_plan;
ocp_nlp_config * nlp_config;
ocp_nlp_dims * nlp_dims;
{% if solver_config.integrator_type == 'ERK' %}
external_function_param_casadi * forw_vde_casadi;
{% if solver_config.hessian_approx == 'EXACT' %} 
external_function_param_casadi * hess_vde_casadi;
{% endif %}
{% elif solver_config.integrator_type == 'IRK' %}
external_function_param_casadi * impl_dae_fun;
external_function_param_casadi * impl_dae_fun_jac_x_xdot_z;
external_function_param_casadi * impl_dae_jac_x_xdot_u_z;
{% endif %}
{% if dims.npd > 0 %}
external_function_casadi * p_constraint;
{% endif %}
{% if dims.npd_e > 0 %}
external_function_casadi p_e_constraint;
{% endif %}
{% if dims.nh > 0 %}
external_function_casadi * h_constraint;
{% endif %}
{% if dims.nh_e > 0 %}
external_function_casadi h_e_constraint;
{% endif %}


static void mdlInitializeSizes (SimStruct *S)
{
    // specify the number of continuous and discrete states 
    ssSetNumContStates(S, 0);
    ssSetNumDiscStates(S, 0);

    // specify the number of input ports 
    if ( !ssSetNumInputPorts(S, 4) )
        return;

    // specify the number of output ports 
    if ( !ssSetNumOutputPorts(S, 5) )
        return;

    // specify dimension information for the input ports 
    ssSetInputPortVectorDimension(S, 0, {{ dims.nx }});
    ssSetInputPortVectorDimension(S, 1, {{ dims.ny }});
    ssSetInputPortVectorDimension(S, 2, {{ dims.ny_e }});
    ssSetInputPortVectorDimension(S, 3, {{ dims.np }});

    // specify dimension information for the output ports 
    ssSetOutputPortVectorDimension(S, 0, {{ dims.nu }} ); // optimal input
    ssSetOutputPortVectorDimension(S, 1, 1 );                // solver status
    ssSetOutputPortVectorDimension(S, 2, 1 );                // KKT residuals
    ssSetOutputPortVectorDimension(S, 3, {{ dims.nx }} ); // first state
    ssSetOutputPortVectorDimension(S, 4, 1); // computation times

    // specify the direct feedthrough status 
    ssSetInputPortDirectFeedThrough(S, 0, 1); // current state x0
    ssSetInputPortDirectFeedThrough(S, 1, 1); // y_ref
<<<<<<< HEAD
    ssSetInputPortDirectFeedThrough(S, 2, 1); // y_ref_e
    {% if dims.np > 0 %}
=======
    ssSetInputPortDirectFeedThrough(S, 2, 1); // y_ref_N
>>>>>>> 8257c1bf
    ssSetInputPortDirectFeedThrough(S, 3, 1); // parameter

    // one sample time 
    ssSetNumSampleTimes(S, 1);
}


#if defined(MATLAB_MEX_FILE)

#define MDL_SET_INPUT_PORT_DIMENSION_INFO
#define MDL_SET_OUTPUT_PORT_DIMENSION_INFO

static void mdlSetInputPortDimensionInfo(SimStruct *S, int_T port, const DimsInfo_T *dimsInfo)
{
    if ( !ssSetInputPortDimensionInfo(S, port, dimsInfo) )
         return;
}

static void mdlSetOutputPortDimensionInfo(SimStruct *S, int_T port, const DimsInfo_T *dimsInfo)
{
    if ( !ssSetOutputPortDimensionInfo(S, port, dimsInfo) )
         return;
}

    #endif /* MATLAB_MEX_FILE */


static void mdlInitializeSampleTimes(SimStruct *S)
{
    ssSetSampleTime(S, 0, SAMPLINGTIME);
    ssSetOffsetTime(S, 0, 0.0);
}


static void mdlStart(SimStruct *S)
{
    acados_create();
}

static void mdlOutputs(SimStruct *S, int_T tid)
{
    // get input signals
    InputRealPtrsType in_x0_sign;
    InputRealPtrsType in_y_ref_sign;
<<<<<<< HEAD
    InputRealPtrsType in_y_ref_e_sign;
    {% if dims.np > 0 %}
=======
    InputRealPtrsType in_y_ref_N_sign;
>>>>>>> 8257c1bf
    InputRealPtrsType in_p_sign;
    
    // local buffers
    real_t in_x0[{{ dims.nx }}];
    real_t in_y_ref[{{ dims.ny }}];
<<<<<<< HEAD
    real_t in_y_ref_e[{{ dims.ny_e }}];
    {% if dims.np > 0 %}
=======
    real_t in_y_ref_N[{{ dims.ny_e }}];
>>>>>>> 8257c1bf
    real_t in_p[{{ dims.np }}];

    in_x0_sign = ssGetInputPortRealSignalPtrs(S, 0);
    in_y_ref_sign = ssGetInputPortRealSignalPtrs(S, 1);
<<<<<<< HEAD
    in_y_ref_e_sign = ssGetInputPortRealSignalPtrs(S, 2);
    {% if dims.np > 0 %}
=======
    in_y_ref_N_sign = ssGetInputPortRealSignalPtrs(S, 2);
>>>>>>> 8257c1bf
    in_p_sign = ssGetInputPortRealSignalPtrs(S, 3);

    // copy signals into local buffers
    for (int i = 0; i < {{ dims.nx }}; i++) in_x0[i] = (double)(*in_x0_sign[i]);
    for (int i = 0; i < {{ dims.ny }}; i++) in_y_ref[i] = (double)(*in_y_ref_sign[i]);
<<<<<<< HEAD
    for (int i = 0; i < {{ dims.ny_e }}; i++) in_y_ref_e[i] = (double)(*in_y_ref_e_sign[i]);
    {% if dims.np > 0 %}
=======
    for (int i = 0; i < {{ dims.ny_e }}; i++) in_y_ref_N[i] = (double)(*in_y_ref_N_sign[i]);
>>>>>>> 8257c1bf
    for (int i = 0; i < {{ dims.np }}; i++) in_p[i] = (double)(*in_p_sign[i]);

    // for (int i = 0; i < 4; i++) ssPrintf("x0[%d] = %f\n", i, in_x0[i]);
    // ssPrintf("\n");

    // set initial condition
    ocp_nlp_constraints_model_set(nlp_config, nlp_dims, nlp_in, 0, "lbx", in_x0);
    ocp_nlp_constraints_model_set(nlp_config, nlp_dims, nlp_in, 0, "ubx", in_x0);

    // update reference
    for (int ii = 0; ii < {{dims.N}}; ii++)
        ocp_nlp_cost_model_set(nlp_config, nlp_dims, nlp_in, ii, "yref", (void *) in_y_ref);

    ocp_nlp_cost_model_set(nlp_config, nlp_dims, nlp_in, {{dims.N}}, "yref", (void *) in_y_ref_e);

    // update value of parameters
    {% if solver_config.integrator_type == 'IRK' %}
    for (int ii = 0; ii < {{dims.N}}; ii++) {
    impl_dae_fun[ii].set_param(impl_dae_fun+ii, in_p);
    impl_dae_fun_jac_x_xdot_z[ii].set_param(impl_dae_fun_jac_x_xdot_z+ii, in_p);
    impl_dae_jac_x_xdot_u_z[ii].set_param(impl_dae_jac_x_xdot_u_z+ii, in_p);
    }
    {% else %}
    for (int ii = 0; ii < {{dims.N}}; ii++) {
    forw_vde_casadi[ii].set_param(forw_vde_casadi+ii, in_p);
    }
    {% endif %}
    
    // assign pointers to output signals 
    real_t *out_u0, *out_status, *out_KKT_res, *out_x1, *out_cpu_time;

    out_u0          = ssGetOutputPortRealSignal(S, 0);
    out_status      = ssGetOutputPortRealSignal(S, 1);
    out_KKT_res     = ssGetOutputPortRealSignal(S, 2);
    out_x1          = ssGetOutputPortRealSignal(S, 3);
    out_cpu_time    = ssGetOutputPortRealSignal(S, 4);
    
    // call acados_solve()
    int acados_status = acados_solve();

    *out_status = (real_t) acados_status;
    *out_KKT_res = (real_t) nlp_out->inf_norm_res;
    *out_cpu_time = (real_t) nlp_out->total_time;
    
    // get solution
    ocp_nlp_out_get(nlp_config, nlp_dims, nlp_out, 0, "u", (void *) out_u0);

    // get next state
    ocp_nlp_out_get(nlp_config, nlp_dims, nlp_out, 1, "x", (void *) out_x1);

}

static void mdlTerminate(SimStruct *S)
{
    acados_free();
}


#ifdef  MATLAB_MEX_FILE
#include "simulink.c"
#else
#include "cg_sfun.h"
#endif<|MERGE_RESOLUTION|>--- conflicted
+++ resolved
@@ -118,12 +118,7 @@
     // specify the direct feedthrough status 
     ssSetInputPortDirectFeedThrough(S, 0, 1); // current state x0
     ssSetInputPortDirectFeedThrough(S, 1, 1); // y_ref
-<<<<<<< HEAD
-    ssSetInputPortDirectFeedThrough(S, 2, 1); // y_ref_e
-    {% if dims.np > 0 %}
-=======
     ssSetInputPortDirectFeedThrough(S, 2, 1); // y_ref_N
->>>>>>> 8257c1bf
     ssSetInputPortDirectFeedThrough(S, 3, 1); // parameter
 
     // one sample time 
@@ -168,44 +163,24 @@
     // get input signals
     InputRealPtrsType in_x0_sign;
     InputRealPtrsType in_y_ref_sign;
-<<<<<<< HEAD
     InputRealPtrsType in_y_ref_e_sign;
-    {% if dims.np > 0 %}
-=======
-    InputRealPtrsType in_y_ref_N_sign;
->>>>>>> 8257c1bf
     InputRealPtrsType in_p_sign;
     
     // local buffers
     real_t in_x0[{{ dims.nx }}];
     real_t in_y_ref[{{ dims.ny }}];
-<<<<<<< HEAD
     real_t in_y_ref_e[{{ dims.ny_e }}];
-    {% if dims.np > 0 %}
-=======
-    real_t in_y_ref_N[{{ dims.ny_e }}];
->>>>>>> 8257c1bf
     real_t in_p[{{ dims.np }}];
 
     in_x0_sign = ssGetInputPortRealSignalPtrs(S, 0);
     in_y_ref_sign = ssGetInputPortRealSignalPtrs(S, 1);
-<<<<<<< HEAD
     in_y_ref_e_sign = ssGetInputPortRealSignalPtrs(S, 2);
-    {% if dims.np > 0 %}
-=======
-    in_y_ref_N_sign = ssGetInputPortRealSignalPtrs(S, 2);
->>>>>>> 8257c1bf
     in_p_sign = ssGetInputPortRealSignalPtrs(S, 3);
 
     // copy signals into local buffers
     for (int i = 0; i < {{ dims.nx }}; i++) in_x0[i] = (double)(*in_x0_sign[i]);
     for (int i = 0; i < {{ dims.ny }}; i++) in_y_ref[i] = (double)(*in_y_ref_sign[i]);
-<<<<<<< HEAD
     for (int i = 0; i < {{ dims.ny_e }}; i++) in_y_ref_e[i] = (double)(*in_y_ref_e_sign[i]);
-    {% if dims.np > 0 %}
-=======
-    for (int i = 0; i < {{ dims.ny_e }}; i++) in_y_ref_N[i] = (double)(*in_y_ref_N_sign[i]);
->>>>>>> 8257c1bf
     for (int i = 0; i < {{ dims.np }}; i++) in_p[i] = (double)(*in_p_sign[i]);
 
     // for (int i = 0; i < 4; i++) ssPrintf("x0[%d] = %f\n", i, in_x0[i]);

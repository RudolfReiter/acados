--- conflicted
+++ resolved
@@ -691,13 +691,9 @@
     for (int i = 0; i < N; ++i)
         nlp_in->Ts[i] = Tf/N;
 
-<<<<<<< HEAD
-    // W
-=======
     // NLP cost linear or nonlinear least squares
     {%- if cost.cost_type == "NONLINEAR_LS" %}
     r_cost = (external_function_casadi *) malloc(sizeof(external_function_casadi)*N);
->>>>>>> 16b20b13
     for (int i = 0; i < N; ++i) {
         // residual function
         r_cost[i].casadi_fun = &{{ cost_r.name }}_r_cost;

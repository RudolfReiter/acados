/*
 *    This file is part of acados.
 *
 *    acados is free software; you can redistribute it and/or
 *    modify it under the terms of the GNU Lesser General Public
 *    License as published by the Free Software Foundation; either
 *    version 3 of the License, or (at your option) any later version.
 *
 *    acados is distributed in the hope that it will be useful,
 *    but WITHOUT ANY WARRANTY; without even the implied warranty of
 *    MERCHANTABILITY or FITNESS FOR A PARTICULAR PURPOSE.  See the GNU
 *    Lesser General Public License for more details.
 *
 *    You should have received a copy of the GNU Lesser General Public
 *    License along with acados; if not, write to the Free Software Foundation,
 *    Inc., 51 Franklin Street, Fifth Floor, Boston, MA  02110-1301  USA
 *
 */

#include <algorithm>
#include <cmath>
#include <cstdlib>
#include <iostream>
#include <iterator>
#include <numeric>
#include <stdexcept>

#include "acados_cpp/ocp_qp/ocp_qp.hpp"

#include "acados/utils/print.h"
#include "acados_c/ocp_qp_interface.h"
#include "acados_c/options_interface.h"

#include "acados_cpp/ocp_bounds.hpp"
#include "acados_cpp/ocp_dimensions.hpp"
#include "acados_cpp/ocp_qp/hpipm_helper.hpp"
#include "acados_cpp/utils.hpp"

using std::map;
using std::string;
using std::vector;

<<<<<<< HEAD
namespace acados {

ocp_qp::ocp_qp(std::vector<int> nx, std::vector<int> nu, std::vector<int> ng, std::vector<int> ns)
             : N(nx.size() - 1), qp(nullptr), solver(nullptr), needs_initializing_(true) {


    // Number of controls on last stage should be zero;
    if (!nu.empty()) nu.back() = 0;

    auto dim = create_ocp_qp_dimensions_ptr({
        {"nx", nx}, {"nu", nu}, {"nbx", nx}, {"nbu", nu}, {"ng", ng}, {"ns", ns}
    });

    qp = std::unique_ptr<ocp_qp_in>(ocp_qp_in_create(NULL, dim.get()));

    for (int stage = 0; stage <= N; ++stage) {
=======
namespace acados
{
ocp_qp::ocp_qp(std::vector<uint> nx, std::vector<uint> nu, std::vector<uint> nbx,
               std::vector<uint> nbu, std::vector<uint> ng)
    : N(nx.size() - 1), qp(nullptr), solver(nullptr)
{
    if (N <= 0) throw std::invalid_argument("Number of stages must be positive");

    if (nu.at(N) != 0 || nbu.at(N) != 0)
    {
        nu.at(N) = 0;
        nbu.at(N) = 0;
    }

    uint expected_size = nx.size();
    bool is_valid_nu = (nu.size() == expected_size || nu.size() == expected_size - 1);
    bool is_valid_nbu = (nbu.size() == expected_size || nbu.size() == expected_size - 1);
    if (!is_valid_nu || nbx.size() != expected_size || !is_valid_nbu || ng.size() != expected_size)
        throw std::invalid_argument("All dimensions should have length N+1");

    auto dim = std::unique_ptr<ocp_qp_dims>(ocp_qp_dims_create(N));

    // states
    std::copy_n(std::begin(nx), N + 1, dim->nx);

    // controls
    std::copy_n(std::begin(nu), N + 1, dim->nu);

    // bounds
    std::copy_n(std::begin(nbx), N + 1, dim->nbx);
    std::copy_n(std::begin(nbu), N + 1, dim->nbu);

    std::vector<uint> nb(N + 1);
    for (uint i = 0; i <= N; i++) nb.at(i) = nbx.at(i) + nbu.at(i);
    std::copy_n(std::begin(nb), N + 1, dim->nb);

    // constraints
    std::copy_n(std::begin(ng), N + 1, dim->ng);

    // slacks
    std::vector<uint> ns(N + 1, 0);
    std::copy_n(std::begin(ns), N + 1, dim->ns);

    qp = std::unique_ptr<ocp_qp_in>(ocp_qp_in_create(NULL, dim.get()));

    for (uint i = 0; i < N; ++i)
    {
        std::vector<uint> idx_states(nx.at(i));
        std::iota(std::begin(idx_states), std::end(idx_states), 0);
        set_bounds_indices("x", i, idx_states);

        std::vector<uint> idx_controls(nu.at(i));
        std::iota(std::begin(idx_controls), std::end(idx_controls), 0);
        set_bounds_indices("u", i, idx_controls);
    }
    std::vector<uint> idx_states(nx.at(N));
    std::iota(std::begin(idx_states), std::end(idx_states), 0);
    set_bounds_indices("x", N, idx_states);

    for (uint stage = 0; stage <= N; ++stage)
    {
>>>>>>> 63e1e724
        cached_bounds["lbx"].push_back(vector<double>(qp->dim->nx[stage], -INFINITY));
        cached_bounds["ubx"].push_back(vector<double>(qp->dim->nx[stage], +INFINITY));
        cached_bounds["lbu"].push_back(vector<double>(qp->dim->nu[stage], -INFINITY));
        cached_bounds["ubu"].push_back(vector<double>(qp->dim->nu[stage], +INFINITY));
    }

    reset_bounds();

}

<<<<<<< HEAD
ocp_qp::ocp_qp(int N, int nx, int nu, int ng, int ns)
    : ocp_qp(std::vector<int>(N+1, nx), std::vector<int>(N+1, nu), std::vector<int>(N+1, ng),
             std::vector<int>(N+1, ns)) {}

void ocp_qp::set_field(string field, vector<double> v) {
    int last_stage = N;
    if (field == "A" || field == "B" || field == "b")
        last_stage = N-1;

    for (int stage = 0; stage <= last_stage; ++stage)
        set_field(field, stage, v);
}

/*
 * Update one field with some values. Matrices are passed in column-major ordering.
 */
void ocp_qp::set_field(string field, int stage, std::vector<double> v) {

    if (!in_range(field, stage))
        throw std::out_of_range("Stage index should be in [0, N].");
    if (!match(shape_of_field(field, stage), v.size()))
        throw std::invalid_argument("I need " + to_string(shape_of_field(field, stage)) +
                                    " elements but got " + std::to_string(v.size()) + ".");

    if (field == "lbx" || field == "ubx" || field == "lbu" || field == "ubu") {
        
        cached_bounds.at(field).at(stage) = v;
        
        bool needs_resetting = false;
        if (field == "lbx" || field == "ubx") {
            if (get_bound_indices("x", stage) != calculate_idxb(cached_bounds["lbx"].at(stage), cached_bounds["ubx"].at(stage)))
                needs_resetting = true;
        } else if (field == "lbu" || field == "ubu")
            if (get_bound_indices("u", stage) != calculate_idxb(cached_bounds["lbu"].at(stage), cached_bounds["ubu"].at(stage)))
                needs_resetting = true;
        if (needs_resetting)
            reset_bounds();

    } else if (field == "Q") {
=======
ocp_qp::ocp_qp(map<string, vector<uint>> dims)
    : ocp_qp(dims["nx"], dims["nu"], dims["nbx"], dims["nbu"], dims["ng"])
{
}

ocp_qp::ocp_qp(uint N, uint nx, uint nu, uint nbx, uint nbu, uint ng)
    : ocp_qp(std::vector<uint>(N + 1, nx), std::vector<uint>(N + 1, nu),
             std::vector<uint>(N + 1, nbx), std::vector<uint>(N + 1, nbu),
             std::vector<uint>(N + 1, ng))
{
}

void ocp_qp::set(std::string field, uint stage, std::vector<double> v)
{
    check_num_elements(field, stage, v.size());

    if (field == "lbx" || field == "ubx" || field == "lbu" || field == "ubu")
    {
        cached_bounds.at(field).at(stage) = v;
        auto idxb_stage = bounds_indices(string(1, field.back())).at(stage);
        vector<uint> sq_ids;
        if (field.front() == 'l')
        {
            string other(field);
            other.front() = 'u';
            sq_ids = idxb(v, cached_bounds.at(other).at(stage));
        }
        else if (field.front() == 'u')
        {
            string other(field);
            other.front() = 'l';
            sq_ids = idxb(cached_bounds.at(other).at(stage), v);
        }

        if (idxb_stage != sq_ids)
        {
            expand_dimensions();
            needs_initializing = true;
        }
    }
    else if (field == "Q")
    {
>>>>>>> 63e1e724
        d_cvt_colmaj_to_ocp_qp_Q(stage, v.data(), qp.get());
    }
    else if (field == "S")
    {
        d_cvt_colmaj_to_ocp_qp_S(stage, v.data(), qp.get());
    }
    else if (field == "R")
    {
        d_cvt_colmaj_to_ocp_qp_R(stage, v.data(), qp.get());
    }
    else if (field == "q")
    {
        d_cvt_colmaj_to_ocp_qp_q(stage, v.data(), qp.get());
    }
    else if (field == "r")
    {
        d_cvt_colmaj_to_ocp_qp_r(stage, v.data(), qp.get());
    }
    else if (field == "A")
    {
        d_cvt_colmaj_to_ocp_qp_A(stage, v.data(), qp.get());
    }
    else if (field == "B")
    {
        d_cvt_colmaj_to_ocp_qp_B(stage, v.data(), qp.get());
    }
    else if (field == "b")
    {
        d_cvt_colmaj_to_ocp_qp_b(stage, v.data(), qp.get());
    }
    else if (field == "C")
    {
        d_cvt_colmaj_to_ocp_qp_C(stage, v.data(), qp.get());
    }
    else if (field == "D")
    {
        d_cvt_colmaj_to_ocp_qp_D(stage, v.data(), qp.get());
    }
    else if (field == "lg")
    {
        d_cvt_colmaj_to_ocp_qp_lg(stage, v.data(), qp.get());
    }
    else if (field == "ug")
    {
        d_cvt_colmaj_to_ocp_qp_ug(stage, v.data(), qp.get());
    }
    else
    {
        throw std::invalid_argument("OCP QP does not contain field " + field);
    }
}

<<<<<<< HEAD
void ocp_qp::initialize_solver(string solver_name, map<string, option_t *> options) {

    // check if solver is available
    ocp_qp_solver_plan plan;
    try {
        plan = available_solvers.at(solver_name);
    } catch (std::exception e) {
        throw std::invalid_argument("QP solver '" + solver_name + "' is not available.");
    }
=======
void ocp_qp::set(string field, vector<double> v)
{
    uint last_stage = N;
    if (field == "A" || field == "B" || field == "b") last_stage = N - 1;

    for (uint stage = 0; stage <= last_stage; ++stage) set(field, stage, v);
}

static ocp_qp_solver_plan string_to_plan(string solver);

void ocp_qp::initialize_solver(string solver_name, map<string, option_t *> options)
{
    squeeze_dimensions();
    cached_solver = solver_name;
    ocp_qp_solver_plan plan = string_to_plan(solver_name);
>>>>>>> 63e1e724

    squeeze_dimensions(cached_bounds);

    config.reset(ocp_qp_config_create(plan));
    args.reset(ocp_qp_opts_create(config.get(), qp->dim));
    process_options(solver_name, options, args.get());

<<<<<<< HEAD
    solver.reset(ocp_qp_create(config.get(), qp->dim, args.get()));

    needs_initializing(false);
    cached_solver = solver_name;
}

void ocp_qp::reset_bounds() {
=======
    map<string, option_t *> solver_options;
    auto nested_options = std::unique_ptr<option<map<string, option_t *>>>(
        new option<map<string, option_t *>>(options));
    solver_options[solver_name] = nested_options.get();

    auto flattened_options = map<string, option_t *>();
    flatten(solver_options, flattened_options);

    for (auto opt : flattened_options)
    {
        string option_name = opt.first;
        option_t *opt_p = opt.second;
        bool found = set_option_int(args.get(), option_name.c_str(), std::to_int(opt_p));
        found |= set_option_double(args.get(), option_name.c_str(), std::to_double(opt_p));
        if (!found) throw std::invalid_argument("Option " + option_name + " not known.");
    }
    solver.reset(ocp_qp_create(config.get(), qp->dim, args.get()));
    needs_initializing = false;
}

vector<uint> ocp_qp::idxb(vector<double> lower_bound, vector<double> upper_bound)
{
    vector<uint> bound_indices;
    if (lower_bound.size() != upper_bound.size())
        throw std::invalid_argument("Lower bound must have same shape as upper bound.");

    for (uint idx = 0; idx < lower_bound.size(); ++idx)
        if (lower_bound.at(idx) != -INFINITY || upper_bound.at(idx) != +INFINITY)
            bound_indices.push_back(idx);  // there is a double-sided bound at this index

    return bound_indices;
}

void ocp_qp::squeeze_dimensions()
{
    map<string, vector<vector<uint>>> idxb_new;
    map<string, vector<uint>> nb;
    map<string, vector<vector<double>>> lb;
    map<string, vector<vector<double>>> ub;
    for (string bound : {"x", "u"})
    {
        for (uint stage = 0; stage <= N; ++stage)
        {
            auto idxb_stage = idxb(cached_bounds.at("lb" + bound).at(stage),
                                   cached_bounds.at("ub" + bound).at(stage));
            idxb_new[bound].push_back(idxb_stage);
            nb[bound].push_back(idxb_new.at(bound).at(stage).size());
        }
    }

    d_change_bounds_dimensions_ocp_qp(reinterpret_cast<int *>(nb.at("u").data()),
                                      reinterpret_cast<int *>(nb.at("x").data()), qp.get());

    needs_initializing = true;

    for (string bound : {"x", "u"})
        for (uint stage = 0; stage <= N; ++stage)
            set_bounds_indices(bound, stage, idxb_new.at(bound).at(stage));
}

void ocp_qp::expand_dimensions()
{
    map<string, vector<vector<double>>> lb;
    map<string, vector<vector<double>>> ub;

    for (string bound : {"x", "u"})
    {
        for (uint stage = 0; stage <= N; ++stage)
        {
            vector<double> lb_old = extract("lb" + bound).at(stage),
                           ub_old = extract("ub" + bound).at(stage);
            vector<uint> idxb = bounds_indices(bound).at(stage);
            vector<double> lb_new, ub_new;
            for (uint idx = 0, bound_index = 0; idx < dimensions()["n" + bound].at(stage); ++idx)
            {
                if (bound_index < dimensions()["nb" + bound].at(stage) &&
                    idx == idxb.at(bound_index))
                {
                    lb_new.push_back(lb_old.at(bound_index));
                    ub_new.push_back(ub_old.at(bound_index));
                    ++bound_index;
                }
                else
                {
                    lb_new.push_back(-INFINITY);
                    ub_new.push_back(+INFINITY);
                }
            }
            lb[bound].push_back(lb_new);
            ub[bound].push_back(ub_new);
        }
    }
>>>>>>> 63e1e724

    d_change_bounds_dimensions_ocp_qp(qp->dim->nu, qp->dim->nx, qp.get());

    for (int stage = 0; stage <= N; ++stage) {

<<<<<<< HEAD
        std::vector<int> idx_states(nbx().at(stage));
=======
    for (uint i = 0; i < N; ++i)
    {
        std::vector<uint> idx_states(dimensions()["nx"].at(i));
>>>>>>> 63e1e724
        std::iota(std::begin(idx_states), std::end(idx_states), 0);
        set_bound_indices("x", stage, idx_states);

        std::vector<int> idx_controls(nbu().at(stage));
        std::iota(std::begin(idx_controls), std::end(idx_controls), 0);
        set_bound_indices("u", stage, idx_controls);
    }

    needs_initializing(true);
}

<<<<<<< HEAD
void ocp_qp::set_bound(string bound, int stage, vector<double> new_bound) {
    if (bound == "lbx")
        d_cvt_colmaj_to_ocp_qp_lbx(stage, new_bound.data(), qp.get());
    else if (bound == "ubx")
        d_cvt_colmaj_to_ocp_qp_ubx(stage, new_bound.data(), qp.get());
    else if (bound == "lbu")
        d_cvt_colmaj_to_ocp_qp_lbu(stage, new_bound.data(), qp.get());
    else if (bound == "ubu")
        d_cvt_colmaj_to_ocp_qp_ubu(stage, new_bound.data(), qp.get());
    else
        throw std::invalid_argument("Expected one of {'lbx', 'ubx', 'lbu', 'ubu'} but got " + bound + ".");
}

ocp_qp_solution ocp_qp::solve() {

    if (needs_initializing())
        throw std::runtime_error("Initialize solver before calling 'solve'.");
=======
void ocp_qp::fill_in_bounds()
{
    for (auto it : cached_bounds)
    {
        for (uint stage = 0; stage <= N; ++stage)
        {
            auto idxb_stage = bounds_indices(std::string(1, it.first.back())).at(stage);
            auto stage_bound = it.second.at(stage);
            vector<double> new_bound;
            // std::cout << "stage_bound: " << std::to_string(stage_bound);
            for (uint idx = 0; idx < idxb_stage.size(); ++idx)
            {
                if (it.first.front() == 'l')
                    new_bound.push_back(std::isfinite(stage_bound.at(idxb_stage.at(idx)))
                                            ? stage_bound.at(idxb_stage.at(idx))
                                            : ACADOS_NEG_INFTY);
                else if (it.first.front() == 'u')
                    new_bound.push_back(std::isfinite(stage_bound.at(idxb_stage.at(idx)))
                                            ? stage_bound.at(idxb_stage.at(idx))
                                            : ACADOS_POS_INFTY);
            }
            if (it.first == "lbx")
                d_cvt_colmaj_to_ocp_qp_lbx(stage, new_bound.data(), qp.get());
            else if (it.first == "ubx")
                d_cvt_colmaj_to_ocp_qp_ubx(stage, new_bound.data(), qp.get());
            else if (it.first == "lbu")
                d_cvt_colmaj_to_ocp_qp_lbu(stage, new_bound.data(), qp.get());
            else if (it.first == "ubu")
                d_cvt_colmaj_to_ocp_qp_ubu(stage, new_bound.data(), qp.get());
        }
    }
}

ocp_qp_solution ocp_qp::solve()
{
    if (needs_initializing) throw std::runtime_error("Reinitialize solver");
>>>>>>> 63e1e724

    fill_bounds(cached_bounds);

    auto result = std::unique_ptr<ocp_qp_out>(ocp_qp_out_create(NULL, qp->dim));

    int_t return_code = ocp_qp_solve(solver.get(), qp.get(), result.get());

    if (return_code != ACADOS_SUCCESS)
    {
        if (return_code == ACADOS_MAXITER)
            throw std::runtime_error("QP solver " + cached_solver +
                                     " reached maximum number of iterations.");
        else if (return_code == ACADOS_MINSTEP)
            throw std::runtime_error("QP solver " + cached_solver + " reached minimum step size.");
        else
            throw std::runtime_error("QP solver " + cached_solver +
                                     " failed with solver-specific error code " +
                                     std::to_string(return_code));
    }
    return ocp_qp_solution(std::move(result));
}

<<<<<<< HEAD
vector<int> ocp_qp::get_bound_indices(string name, int stage) {
    vector<int> idxb;
    if (name == "x") {
        for(int i = 0; i < qp->dim->nb[stage]; ++i)
            if (qp->idxb[stage][i] >= qp->dim->nu[stage])
                idxb.push_back(qp->idxb[stage][i] - qp->dim->nu[stage]);
    } else if (name == "u") {
        for(int i = 0; i < qp->dim->nb[stage]; ++i)
            if (qp->idxb[stage][i] < qp->dim->nu[stage])
                idxb.push_back(qp->idxb[stage][i]);
    } else throw std::invalid_argument("Can only get bounds from x and u, you gave: '" + name + "'.");
    
    return idxb;
}


void ocp_qp::set_bound_indices(string name, int stage, vector<int> v) {
    int nb_bounds;
=======
void ocp_qp::flatten(map<string, option_t *> &input, map<string, option_t *> &output)
{
    for (auto opt : input)
    {
        if (opt.second->nested())
        {
            for (auto nested_opt : *opt.second)
            {
                input.erase(opt.first);
                input[opt.first + "." + nested_opt.first] = nested_opt.second;
                flatten(input, output);
            }
        }
        else
        {
            output[opt.first] = opt.second;
        }
    }
}

vector<vector<uint>> ocp_qp::bounds_indices(string name)
{
    vector<vector<uint>> idxb;
    if (name == "x")
    {
        for (uint stage = 0; stage <= N; ++stage)
        {
            idxb.push_back(vector<uint>());
            for (int i = 0; i < qp->dim->nb[stage]; ++i)
                if (qp->idxb[stage][i] >= qp->dim->nu[stage])
                    idxb.at(stage).push_back(qp->idxb[stage][i] - qp->dim->nu[stage]);
        }
    }
    else if (name == "u")
    {
        for (uint stage = 0; stage <= N; ++stage)
        {
            idxb.push_back(vector<uint>());
            for (int i = 0; i < qp->dim->nb[stage]; ++i)
                if (qp->idxb[stage][i] < qp->dim->nu[stage])
                    idxb.at(stage).push_back(qp->idxb[stage][i]);
        }
    }
    else
    {
        throw std::invalid_argument("Can only get bounds from x and u, you gave: '" + name + "'.");
    }
    return idxb;
}

void ocp_qp::set_bounds_indices(string name, uint stage, vector<uint> v)
{
    uint nb_bounds;
>>>>>>> 63e1e724
    if (name == "x")
        nb_bounds = qp->dim->nbx[stage];
    else if (name == "u")
        nb_bounds = qp->dim->nbu[stage];
    else
        throw std::invalid_argument("Can only set bounds on x and u, you gave: '" + name + "'.");

<<<<<<< HEAD
    if ((size_t) nb_bounds != v.size())
        throw std::invalid_argument("I need " + std::to_string(nb_bounds) + " indices, you gave " + std::to_string(v.size()) + ".");
    for (int i = 0; i < nb_bounds; ++i)
=======
    if (nb_bounds != v.size())
        throw std::invalid_argument("I need " + std::to_string(nb_bounds) + " indices, you gave " +
                                    std::to_string(v.size()) + ".");
    for (uint i = 0; i < nb_bounds; ++i)
>>>>>>> 63e1e724
        if (name == "x")
            qp->idxb[stage][qp->dim->nbu[stage] + i] = qp->dim->nu[stage] + v.at(i);
        else if (name == "u")
            qp->idxb[stage][i] = v.at(i);
}

map<string, std::function<void(int, ocp_qp_in *, double *)>> ocp_qp::extract_functions = {
<<<<<<< HEAD
        {"Q", d_cvt_ocp_qp_to_colmaj_Q},
        {"S", d_cvt_ocp_qp_to_colmaj_S},
        {"R", d_cvt_ocp_qp_to_colmaj_R},
        {"q", d_cvt_ocp_qp_to_colmaj_q},
        {"r", d_cvt_ocp_qp_to_colmaj_r},
        {"A", d_cvt_ocp_qp_to_colmaj_A},
        {"B", d_cvt_ocp_qp_to_colmaj_B},
        {"b", d_cvt_ocp_qp_to_colmaj_b},
        {"lbx", d_cvt_ocp_qp_to_colmaj_lbx},
        {"ubx", d_cvt_ocp_qp_to_colmaj_ubx},
        {"lbu", d_cvt_ocp_qp_to_colmaj_lbu},
        {"ubu", d_cvt_ocp_qp_to_colmaj_ubu},
        {"C", d_cvt_ocp_qp_to_colmaj_C},
        {"D", d_cvt_ocp_qp_to_colmaj_D},
        {"lg", d_cvt_ocp_qp_to_colmaj_lg},
        {"ug", d_cvt_ocp_qp_to_colmaj_ug}
    };


vector< vector<double> > ocp_qp::get_field(string field) {
    int last_index = N;
    if (field == "A" || field == "B" || field == "b")
        last_index = N-1;
    vector< vector<double> > result;
    for (int i = 0; i <= last_index; i++) {
        auto dims = shape_of_field(field, i);
=======
    {"Q", d_cvt_ocp_qp_to_colmaj_Q},     {"S", d_cvt_ocp_qp_to_colmaj_S},
    {"R", d_cvt_ocp_qp_to_colmaj_R},     {"q", d_cvt_ocp_qp_to_colmaj_q},
    {"r", d_cvt_ocp_qp_to_colmaj_r},     {"A", d_cvt_ocp_qp_to_colmaj_A},
    {"B", d_cvt_ocp_qp_to_colmaj_B},     {"b", d_cvt_ocp_qp_to_colmaj_b},
    {"lbx", d_cvt_ocp_qp_to_colmaj_lbx}, {"ubx", d_cvt_ocp_qp_to_colmaj_ubx},
    {"lbu", d_cvt_ocp_qp_to_colmaj_lbu}, {"ubu", d_cvt_ocp_qp_to_colmaj_ubu},
    {"C", d_cvt_ocp_qp_to_colmaj_C},     {"D", d_cvt_ocp_qp_to_colmaj_D},
    {"lg", d_cvt_ocp_qp_to_colmaj_lg},   {"ug", d_cvt_ocp_qp_to_colmaj_ug}};

vector<vector<double>> ocp_qp::extract(std::string field)
{
    uint last_index = N;
    if (field == "A" || field == "B" || field == "b") last_index = N - 1;
    vector<vector<double>> result;
    for (uint i = 0; i <= last_index; i++)
    {
        auto dims = shape_of(field, i);
>>>>>>> 63e1e724
        vector<double> v(dims.first * dims.second);
        extract_functions[field](i, qp.get(), v.data());
        result.push_back(v);
    }
    return result;
}

<<<<<<< HEAD

map<string, vector<int>> ocp_qp::dimensions() {
    return {{"nx", nx()}, {"nu", nu()}, {"nbx", nbx()}, {"nbu", nbu()}, {"ng", ng()}};
}


std::vector<int> ocp_qp::nx() {
    std::vector<int> tmp(N+1);
    std::copy_n(qp->dim->nx, N+1, tmp.begin());
    return tmp;
}

std::vector<int> ocp_qp::nu() {
    std::vector<int> tmp(N+1);
    std::copy_n(qp->dim->nu, N+1, tmp.begin());
    return tmp;
}

std::vector<int> ocp_qp::nbx() {
    std::vector<int> tmp(N+1);
    std::copy_n(qp->dim->nbx, N+1, tmp.begin());
    return tmp;
}

std::vector<int> ocp_qp::nbu() {
    std::vector<int> tmp(N+1);
    std::copy_n(qp->dim->nbu, N+1, tmp.begin());
    return tmp;
}

std::vector<int> ocp_qp::ng() {
    std::vector<int> tmp(N+1);
    std::copy_n(qp->dim->ng, N+1, tmp.begin());
    return tmp;
}

bool ocp_qp::in_range(string field, int stage) {
    return (field == "A" || field == "B" || field == "b") ? (stage < N) : (stage <= N);
}

std::pair<int, int> ocp_qp::shape_of_field(string field, int stage) {

    if(!in_range(field, stage))
        throw std::out_of_range("Stage index should be in [0, N].");
=======
map<string, vector<uint>> ocp_qp::dimensions()
{
    return {{"nx", nx()}, {"nu", nu()}, {"nbx", nbx()}, {"nbu", nbu()}, {"ng", ng()}};
}

std::vector<uint> ocp_qp::nx()
{
    std::vector<uint> tmp(N + 1);
    std::copy_n(qp->dim->nx, N + 1, tmp.begin());
    return tmp;
}

std::vector<uint> ocp_qp::nu()
{
    std::vector<uint> tmp(N + 1);
    std::copy_n(qp->dim->nu, N + 1, tmp.begin());
    return tmp;
}

std::vector<uint> ocp_qp::nbx()
{
    std::vector<uint> tmp(N + 1);
    std::copy_n(qp->dim->nbx, N + 1, tmp.begin());
    return tmp;
}

std::vector<uint> ocp_qp::nbu()
{
    std::vector<uint> tmp(N + 1);
    std::copy_n(qp->dim->nbu, N + 1, tmp.begin());
    return tmp;
}

std::vector<uint> ocp_qp::ng()
{
    std::vector<uint> tmp(N + 1);
    std::copy_n(qp->dim->ng, N + 1, tmp.begin());
    return tmp;
}

std::ostream &operator<<(std::ostream &oss, const ocp_qp &qp)
{
    static char a[1000000];
    print_ocp_qp_in_to_string(a, qp.qp.get());
    oss << a;
    return oss;
}

void ocp_qp::check_range(std::string field, uint stage)
{
    uint lower_bound = 0;
    uint upper_bound;
    if (field == "A" || field == "B" || field == "b")
    {
        upper_bound = N - 1;
    }
    else
    {
        upper_bound = N;
    }
    if (stage < lower_bound || stage > upper_bound)
        throw std::out_of_range(std::to_string(stage) + " must be in range [" +
                                std::to_string(lower_bound) + ", " + std::to_string(upper_bound) +
                                "].");
}

std::pair<uint, uint> ocp_qp::shape_of(std::string field, uint stage)
{
    check_range(field, stage);
>>>>>>> 63e1e724

    if (field == "Q")
        return std::make_pair(num_rows_Q(stage, qp->dim), num_cols_Q(stage, qp->dim));
    else if (field == "S")
        return std::make_pair(num_rows_S(stage, qp->dim), num_cols_S(stage, qp->dim));
    else if (field == "R")
        return std::make_pair(num_rows_R(stage, qp->dim), num_cols_R(stage, qp->dim));
    else if (field == "q")
        return std::make_pair(num_elems_q(stage, qp->dim), 1);
    else if (field == "r")
        return std::make_pair(num_elems_r(stage, qp->dim), 1);
    else if (field == "A")
        return std::make_pair(num_rows_A(stage, qp->dim), num_cols_A(stage, qp->dim));
    else if (field == "B")
        return std::make_pair(num_rows_B(stage, qp->dim), num_cols_B(stage, qp->dim));
    else if (field == "b")
        return std::make_pair(num_elems_b(stage, qp->dim), 1);
    else if (field == "lbx")
        return std::make_pair(qp->dim->nx[stage], 1);
    else if (field == "ubx")
        return std::make_pair(qp->dim->nx[stage], 1);
    else if (field == "lbu")
        return std::make_pair(qp->dim->nu[stage], 1);
    else if (field == "ubu")
        return std::make_pair(qp->dim->nu[stage], 1);
    else if (field == "C")
        return std::make_pair(num_rows_C(stage, qp->dim), num_cols_C(stage, qp->dim));
    else if (field == "D")
        return std::make_pair(num_rows_D(stage, qp->dim), num_cols_D(stage, qp->dim));
    else if (field == "lg")
        return std::make_pair(num_elems_lg(stage, qp->dim), 1);
    else if (field == "ug")
        return std::make_pair(num_elems_ug(stage, qp->dim), 1);
    else
        throw std::invalid_argument("OCP QP does not contain field " + field);
}

<<<<<<< HEAD
void ocp_qp::change_bound_dimensions(vector<int> nbx, vector<int> nbu) {
    d_change_bounds_dimensions_ocp_qp(nbu.data(), nbx.data(), qp.get());
}

void ocp_qp::needs_initializing(bool flag) {
    needs_initializing_ = flag;
}

bool ocp_qp::needs_initializing() {
    return needs_initializing_;
}

int ocp_qp::num_stages() {
    return N;
=======
static bool match(std::pair<uint, uint> dims, uint nb_elems)
{
    uint nb_expected_elems = dims.first * dims.second;
    if (nb_expected_elems == 0 || nb_expected_elems == nb_elems) return true;
    return false;
}

void ocp_qp::check_num_elements(std::string field, uint stage, uint nb_elems)
{
    if (!match(shape_of(field, stage), nb_elems))
        throw std::invalid_argument("I need " + std::to_string(shape_of(field, stage)) +
                                    " elements but got " + std::to_string(nb_elems) + ".");
}

ocp_qp_solver_plan string_to_plan(string solver)
{
    ocp_qp_solver_plan plan;

    if (solver == "condensing_hpipm")
    {
        plan.qp_solver = FULL_CONDENSING_HPIPM;
    }
    else if (solver == "sparse_hpipm")
    {
        plan.qp_solver = PARTIAL_CONDENSING_HPIPM;
    }
    else if (solver == "hpmpc")
    {
#ifdef ACADOS_WITH_HPMPC
        plan.qp_solver = PARTIAL_CONDENSING_HPMPC;
#else
        throw std::invalid_argument("Acados compiled without solver HPMPC.");
#endif
    }
    else if (solver == "ooqp")
    {
#ifdef ACADOS_WITH_OOQP
        plan.qp_solver = PARTIAL_CONDENSING_OOQP;
#else
        throw std::invalid_argument("Acados compiled without solver OOQP.");
#endif
    }
    else if (solver == "qpdunes")
    {
#ifdef ACADOS_WITH_QPDUNES
        plan.qp_solver = PARTIAL_CONDENSING_QPDUNES;
#else
        throw std::invalid_argument("Acados compiled without solver qpDUNES.");
#endif
    }
    else if (solver == "qpoases")
    {
#ifdef ACADOS_WITH_QPOASES
        plan.qp_solver = FULL_CONDENSING_QPOASES;
#else
        throw std::invalid_argument("Acados compiled without solver qpOASES.");
#endif
    }
    else if (solver == "qore")
    {
#ifdef ACADOS_WITH_QORE
        plan.qp_solver = FULL_CONDENSING_QORE;
#else
        throw std::invalid_argument("Acados compiled without solver QORE.");
#endif
    }
    else
    {
        throw std::invalid_argument("Solver name '" + solver + "' not known.");
    }
    return plan;
>>>>>>> 63e1e724
}

}  // namespace acados<|MERGE_RESOLUTION|>--- conflicted
+++ resolved
@@ -40,7 +40,6 @@
 using std::string;
 using std::vector;
 
-<<<<<<< HEAD
 namespace acados {
 
 ocp_qp::ocp_qp(std::vector<int> nx, std::vector<int> nu, std::vector<int> ng, std::vector<int> ns)
@@ -57,69 +56,6 @@
     qp = std::unique_ptr<ocp_qp_in>(ocp_qp_in_create(NULL, dim.get()));
 
     for (int stage = 0; stage <= N; ++stage) {
-=======
-namespace acados
-{
-ocp_qp::ocp_qp(std::vector<uint> nx, std::vector<uint> nu, std::vector<uint> nbx,
-               std::vector<uint> nbu, std::vector<uint> ng)
-    : N(nx.size() - 1), qp(nullptr), solver(nullptr)
-{
-    if (N <= 0) throw std::invalid_argument("Number of stages must be positive");
-
-    if (nu.at(N) != 0 || nbu.at(N) != 0)
-    {
-        nu.at(N) = 0;
-        nbu.at(N) = 0;
-    }
-
-    uint expected_size = nx.size();
-    bool is_valid_nu = (nu.size() == expected_size || nu.size() == expected_size - 1);
-    bool is_valid_nbu = (nbu.size() == expected_size || nbu.size() == expected_size - 1);
-    if (!is_valid_nu || nbx.size() != expected_size || !is_valid_nbu || ng.size() != expected_size)
-        throw std::invalid_argument("All dimensions should have length N+1");
-
-    auto dim = std::unique_ptr<ocp_qp_dims>(ocp_qp_dims_create(N));
-
-    // states
-    std::copy_n(std::begin(nx), N + 1, dim->nx);
-
-    // controls
-    std::copy_n(std::begin(nu), N + 1, dim->nu);
-
-    // bounds
-    std::copy_n(std::begin(nbx), N + 1, dim->nbx);
-    std::copy_n(std::begin(nbu), N + 1, dim->nbu);
-
-    std::vector<uint> nb(N + 1);
-    for (uint i = 0; i <= N; i++) nb.at(i) = nbx.at(i) + nbu.at(i);
-    std::copy_n(std::begin(nb), N + 1, dim->nb);
-
-    // constraints
-    std::copy_n(std::begin(ng), N + 1, dim->ng);
-
-    // slacks
-    std::vector<uint> ns(N + 1, 0);
-    std::copy_n(std::begin(ns), N + 1, dim->ns);
-
-    qp = std::unique_ptr<ocp_qp_in>(ocp_qp_in_create(NULL, dim.get()));
-
-    for (uint i = 0; i < N; ++i)
-    {
-        std::vector<uint> idx_states(nx.at(i));
-        std::iota(std::begin(idx_states), std::end(idx_states), 0);
-        set_bounds_indices("x", i, idx_states);
-
-        std::vector<uint> idx_controls(nu.at(i));
-        std::iota(std::begin(idx_controls), std::end(idx_controls), 0);
-        set_bounds_indices("u", i, idx_controls);
-    }
-    std::vector<uint> idx_states(nx.at(N));
-    std::iota(std::begin(idx_states), std::end(idx_states), 0);
-    set_bounds_indices("x", N, idx_states);
-
-    for (uint stage = 0; stage <= N; ++stage)
-    {
->>>>>>> 63e1e724
         cached_bounds["lbx"].push_back(vector<double>(qp->dim->nx[stage], -INFINITY));
         cached_bounds["ubx"].push_back(vector<double>(qp->dim->nx[stage], +INFINITY));
         cached_bounds["lbu"].push_back(vector<double>(qp->dim->nu[stage], -INFINITY));
@@ -130,7 +66,6 @@
 
 }
 
-<<<<<<< HEAD
 ocp_qp::ocp_qp(int N, int nx, int nu, int ng, int ns)
     : ocp_qp(std::vector<int>(N+1, nx), std::vector<int>(N+1, nu), std::vector<int>(N+1, ng),
              std::vector<int>(N+1, ns)) {}
@@ -170,50 +105,6 @@
             reset_bounds();
 
     } else if (field == "Q") {
-=======
-ocp_qp::ocp_qp(map<string, vector<uint>> dims)
-    : ocp_qp(dims["nx"], dims["nu"], dims["nbx"], dims["nbu"], dims["ng"])
-{
-}
-
-ocp_qp::ocp_qp(uint N, uint nx, uint nu, uint nbx, uint nbu, uint ng)
-    : ocp_qp(std::vector<uint>(N + 1, nx), std::vector<uint>(N + 1, nu),
-             std::vector<uint>(N + 1, nbx), std::vector<uint>(N + 1, nbu),
-             std::vector<uint>(N + 1, ng))
-{
-}
-
-void ocp_qp::set(std::string field, uint stage, std::vector<double> v)
-{
-    check_num_elements(field, stage, v.size());
-
-    if (field == "lbx" || field == "ubx" || field == "lbu" || field == "ubu")
-    {
-        cached_bounds.at(field).at(stage) = v;
-        auto idxb_stage = bounds_indices(string(1, field.back())).at(stage);
-        vector<uint> sq_ids;
-        if (field.front() == 'l')
-        {
-            string other(field);
-            other.front() = 'u';
-            sq_ids = idxb(v, cached_bounds.at(other).at(stage));
-        }
-        else if (field.front() == 'u')
-        {
-            string other(field);
-            other.front() = 'l';
-            sq_ids = idxb(cached_bounds.at(other).at(stage), v);
-        }
-
-        if (idxb_stage != sq_ids)
-        {
-            expand_dimensions();
-            needs_initializing = true;
-        }
-    }
-    else if (field == "Q")
-    {
->>>>>>> 63e1e724
         d_cvt_colmaj_to_ocp_qp_Q(stage, v.data(), qp.get());
     }
     else if (field == "S")
@@ -266,7 +157,6 @@
     }
 }
 
-<<<<<<< HEAD
 void ocp_qp::initialize_solver(string solver_name, map<string, option_t *> options) {
 
     // check if solver is available
@@ -276,23 +166,6 @@
     } catch (std::exception e) {
         throw std::invalid_argument("QP solver '" + solver_name + "' is not available.");
     }
-=======
-void ocp_qp::set(string field, vector<double> v)
-{
-    uint last_stage = N;
-    if (field == "A" || field == "B" || field == "b") last_stage = N - 1;
-
-    for (uint stage = 0; stage <= last_stage; ++stage) set(field, stage, v);
-}
-
-static ocp_qp_solver_plan string_to_plan(string solver);
-
-void ocp_qp::initialize_solver(string solver_name, map<string, option_t *> options)
-{
-    squeeze_dimensions();
-    cached_solver = solver_name;
-    ocp_qp_solver_plan plan = string_to_plan(solver_name);
->>>>>>> 63e1e724
 
     squeeze_dimensions(cached_bounds);
 
@@ -300,7 +173,6 @@
     args.reset(ocp_qp_opts_create(config.get(), qp->dim));
     process_options(solver_name, options, args.get());
 
-<<<<<<< HEAD
     solver.reset(ocp_qp_create(config.get(), qp->dim, args.get()));
 
     needs_initializing(false);
@@ -308,112 +180,12 @@
 }
 
 void ocp_qp::reset_bounds() {
-=======
-    map<string, option_t *> solver_options;
-    auto nested_options = std::unique_ptr<option<map<string, option_t *>>>(
-        new option<map<string, option_t *>>(options));
-    solver_options[solver_name] = nested_options.get();
-
-    auto flattened_options = map<string, option_t *>();
-    flatten(solver_options, flattened_options);
-
-    for (auto opt : flattened_options)
-    {
-        string option_name = opt.first;
-        option_t *opt_p = opt.second;
-        bool found = set_option_int(args.get(), option_name.c_str(), std::to_int(opt_p));
-        found |= set_option_double(args.get(), option_name.c_str(), std::to_double(opt_p));
-        if (!found) throw std::invalid_argument("Option " + option_name + " not known.");
-    }
-    solver.reset(ocp_qp_create(config.get(), qp->dim, args.get()));
-    needs_initializing = false;
-}
-
-vector<uint> ocp_qp::idxb(vector<double> lower_bound, vector<double> upper_bound)
-{
-    vector<uint> bound_indices;
-    if (lower_bound.size() != upper_bound.size())
-        throw std::invalid_argument("Lower bound must have same shape as upper bound.");
-
-    for (uint idx = 0; idx < lower_bound.size(); ++idx)
-        if (lower_bound.at(idx) != -INFINITY || upper_bound.at(idx) != +INFINITY)
-            bound_indices.push_back(idx);  // there is a double-sided bound at this index
-
-    return bound_indices;
-}
-
-void ocp_qp::squeeze_dimensions()
-{
-    map<string, vector<vector<uint>>> idxb_new;
-    map<string, vector<uint>> nb;
-    map<string, vector<vector<double>>> lb;
-    map<string, vector<vector<double>>> ub;
-    for (string bound : {"x", "u"})
-    {
-        for (uint stage = 0; stage <= N; ++stage)
-        {
-            auto idxb_stage = idxb(cached_bounds.at("lb" + bound).at(stage),
-                                   cached_bounds.at("ub" + bound).at(stage));
-            idxb_new[bound].push_back(idxb_stage);
-            nb[bound].push_back(idxb_new.at(bound).at(stage).size());
-        }
-    }
-
-    d_change_bounds_dimensions_ocp_qp(reinterpret_cast<int *>(nb.at("u").data()),
-                                      reinterpret_cast<int *>(nb.at("x").data()), qp.get());
-
-    needs_initializing = true;
-
-    for (string bound : {"x", "u"})
-        for (uint stage = 0; stage <= N; ++stage)
-            set_bounds_indices(bound, stage, idxb_new.at(bound).at(stage));
-}
-
-void ocp_qp::expand_dimensions()
-{
-    map<string, vector<vector<double>>> lb;
-    map<string, vector<vector<double>>> ub;
-
-    for (string bound : {"x", "u"})
-    {
-        for (uint stage = 0; stage <= N; ++stage)
-        {
-            vector<double> lb_old = extract("lb" + bound).at(stage),
-                           ub_old = extract("ub" + bound).at(stage);
-            vector<uint> idxb = bounds_indices(bound).at(stage);
-            vector<double> lb_new, ub_new;
-            for (uint idx = 0, bound_index = 0; idx < dimensions()["n" + bound].at(stage); ++idx)
-            {
-                if (bound_index < dimensions()["nb" + bound].at(stage) &&
-                    idx == idxb.at(bound_index))
-                {
-                    lb_new.push_back(lb_old.at(bound_index));
-                    ub_new.push_back(ub_old.at(bound_index));
-                    ++bound_index;
-                }
-                else
-                {
-                    lb_new.push_back(-INFINITY);
-                    ub_new.push_back(+INFINITY);
-                }
-            }
-            lb[bound].push_back(lb_new);
-            ub[bound].push_back(ub_new);
-        }
-    }
->>>>>>> 63e1e724
 
     d_change_bounds_dimensions_ocp_qp(qp->dim->nu, qp->dim->nx, qp.get());
 
     for (int stage = 0; stage <= N; ++stage) {
 
-<<<<<<< HEAD
         std::vector<int> idx_states(nbx().at(stage));
-=======
-    for (uint i = 0; i < N; ++i)
-    {
-        std::vector<uint> idx_states(dimensions()["nx"].at(i));
->>>>>>> 63e1e724
         std::iota(std::begin(idx_states), std::end(idx_states), 0);
         set_bound_indices("x", stage, idx_states);
 
@@ -425,7 +197,6 @@
     needs_initializing(true);
 }
 
-<<<<<<< HEAD
 void ocp_qp::set_bound(string bound, int stage, vector<double> new_bound) {
     if (bound == "lbx")
         d_cvt_colmaj_to_ocp_qp_lbx(stage, new_bound.data(), qp.get());
@@ -443,44 +214,6 @@
 
     if (needs_initializing())
         throw std::runtime_error("Initialize solver before calling 'solve'.");
-=======
-void ocp_qp::fill_in_bounds()
-{
-    for (auto it : cached_bounds)
-    {
-        for (uint stage = 0; stage <= N; ++stage)
-        {
-            auto idxb_stage = bounds_indices(std::string(1, it.first.back())).at(stage);
-            auto stage_bound = it.second.at(stage);
-            vector<double> new_bound;
-            // std::cout << "stage_bound: " << std::to_string(stage_bound);
-            for (uint idx = 0; idx < idxb_stage.size(); ++idx)
-            {
-                if (it.first.front() == 'l')
-                    new_bound.push_back(std::isfinite(stage_bound.at(idxb_stage.at(idx)))
-                                            ? stage_bound.at(idxb_stage.at(idx))
-                                            : ACADOS_NEG_INFTY);
-                else if (it.first.front() == 'u')
-                    new_bound.push_back(std::isfinite(stage_bound.at(idxb_stage.at(idx)))
-                                            ? stage_bound.at(idxb_stage.at(idx))
-                                            : ACADOS_POS_INFTY);
-            }
-            if (it.first == "lbx")
-                d_cvt_colmaj_to_ocp_qp_lbx(stage, new_bound.data(), qp.get());
-            else if (it.first == "ubx")
-                d_cvt_colmaj_to_ocp_qp_ubx(stage, new_bound.data(), qp.get());
-            else if (it.first == "lbu")
-                d_cvt_colmaj_to_ocp_qp_lbu(stage, new_bound.data(), qp.get());
-            else if (it.first == "ubu")
-                d_cvt_colmaj_to_ocp_qp_ubu(stage, new_bound.data(), qp.get());
-        }
-    }
-}
-
-ocp_qp_solution ocp_qp::solve()
-{
-    if (needs_initializing) throw std::runtime_error("Reinitialize solver");
->>>>>>> 63e1e724
 
     fill_bounds(cached_bounds);
 
@@ -503,7 +236,6 @@
     return ocp_qp_solution(std::move(result));
 }
 
-<<<<<<< HEAD
 vector<int> ocp_qp::get_bound_indices(string name, int stage) {
     vector<int> idxb;
     if (name == "x") {
@@ -522,61 +254,6 @@
 
 void ocp_qp::set_bound_indices(string name, int stage, vector<int> v) {
     int nb_bounds;
-=======
-void ocp_qp::flatten(map<string, option_t *> &input, map<string, option_t *> &output)
-{
-    for (auto opt : input)
-    {
-        if (opt.second->nested())
-        {
-            for (auto nested_opt : *opt.second)
-            {
-                input.erase(opt.first);
-                input[opt.first + "." + nested_opt.first] = nested_opt.second;
-                flatten(input, output);
-            }
-        }
-        else
-        {
-            output[opt.first] = opt.second;
-        }
-    }
-}
-
-vector<vector<uint>> ocp_qp::bounds_indices(string name)
-{
-    vector<vector<uint>> idxb;
-    if (name == "x")
-    {
-        for (uint stage = 0; stage <= N; ++stage)
-        {
-            idxb.push_back(vector<uint>());
-            for (int i = 0; i < qp->dim->nb[stage]; ++i)
-                if (qp->idxb[stage][i] >= qp->dim->nu[stage])
-                    idxb.at(stage).push_back(qp->idxb[stage][i] - qp->dim->nu[stage]);
-        }
-    }
-    else if (name == "u")
-    {
-        for (uint stage = 0; stage <= N; ++stage)
-        {
-            idxb.push_back(vector<uint>());
-            for (int i = 0; i < qp->dim->nb[stage]; ++i)
-                if (qp->idxb[stage][i] < qp->dim->nu[stage])
-                    idxb.at(stage).push_back(qp->idxb[stage][i]);
-        }
-    }
-    else
-    {
-        throw std::invalid_argument("Can only get bounds from x and u, you gave: '" + name + "'.");
-    }
-    return idxb;
-}
-
-void ocp_qp::set_bounds_indices(string name, uint stage, vector<uint> v)
-{
-    uint nb_bounds;
->>>>>>> 63e1e724
     if (name == "x")
         nb_bounds = qp->dim->nbx[stage];
     else if (name == "u")
@@ -584,16 +261,9 @@
     else
         throw std::invalid_argument("Can only set bounds on x and u, you gave: '" + name + "'.");
 
-<<<<<<< HEAD
     if ((size_t) nb_bounds != v.size())
         throw std::invalid_argument("I need " + std::to_string(nb_bounds) + " indices, you gave " + std::to_string(v.size()) + ".");
     for (int i = 0; i < nb_bounds; ++i)
-=======
-    if (nb_bounds != v.size())
-        throw std::invalid_argument("I need " + std::to_string(nb_bounds) + " indices, you gave " +
-                                    std::to_string(v.size()) + ".");
-    for (uint i = 0; i < nb_bounds; ++i)
->>>>>>> 63e1e724
         if (name == "x")
             qp->idxb[stage][qp->dim->nbu[stage] + i] = qp->dim->nu[stage] + v.at(i);
         else if (name == "u")
@@ -601,7 +271,6 @@
 }
 
 map<string, std::function<void(int, ocp_qp_in *, double *)>> ocp_qp::extract_functions = {
-<<<<<<< HEAD
         {"Q", d_cvt_ocp_qp_to_colmaj_Q},
         {"S", d_cvt_ocp_qp_to_colmaj_S},
         {"R", d_cvt_ocp_qp_to_colmaj_R},
@@ -628,25 +297,6 @@
     vector< vector<double> > result;
     for (int i = 0; i <= last_index; i++) {
         auto dims = shape_of_field(field, i);
-=======
-    {"Q", d_cvt_ocp_qp_to_colmaj_Q},     {"S", d_cvt_ocp_qp_to_colmaj_S},
-    {"R", d_cvt_ocp_qp_to_colmaj_R},     {"q", d_cvt_ocp_qp_to_colmaj_q},
-    {"r", d_cvt_ocp_qp_to_colmaj_r},     {"A", d_cvt_ocp_qp_to_colmaj_A},
-    {"B", d_cvt_ocp_qp_to_colmaj_B},     {"b", d_cvt_ocp_qp_to_colmaj_b},
-    {"lbx", d_cvt_ocp_qp_to_colmaj_lbx}, {"ubx", d_cvt_ocp_qp_to_colmaj_ubx},
-    {"lbu", d_cvt_ocp_qp_to_colmaj_lbu}, {"ubu", d_cvt_ocp_qp_to_colmaj_ubu},
-    {"C", d_cvt_ocp_qp_to_colmaj_C},     {"D", d_cvt_ocp_qp_to_colmaj_D},
-    {"lg", d_cvt_ocp_qp_to_colmaj_lg},   {"ug", d_cvt_ocp_qp_to_colmaj_ug}};
-
-vector<vector<double>> ocp_qp::extract(std::string field)
-{
-    uint last_index = N;
-    if (field == "A" || field == "B" || field == "b") last_index = N - 1;
-    vector<vector<double>> result;
-    for (uint i = 0; i <= last_index; i++)
-    {
-        auto dims = shape_of(field, i);
->>>>>>> 63e1e724
         vector<double> v(dims.first * dims.second);
         extract_functions[field](i, qp.get(), v.data());
         result.push_back(v);
@@ -654,7 +304,6 @@
     return result;
 }
 
-<<<<<<< HEAD
 
 map<string, vector<int>> ocp_qp::dimensions() {
     return {{"nx", nx()}, {"nu", nu()}, {"nbx", nbx()}, {"nbu", nbu()}, {"ng", ng()}};
@@ -699,77 +348,6 @@
 
     if(!in_range(field, stage))
         throw std::out_of_range("Stage index should be in [0, N].");
-=======
-map<string, vector<uint>> ocp_qp::dimensions()
-{
-    return {{"nx", nx()}, {"nu", nu()}, {"nbx", nbx()}, {"nbu", nbu()}, {"ng", ng()}};
-}
-
-std::vector<uint> ocp_qp::nx()
-{
-    std::vector<uint> tmp(N + 1);
-    std::copy_n(qp->dim->nx, N + 1, tmp.begin());
-    return tmp;
-}
-
-std::vector<uint> ocp_qp::nu()
-{
-    std::vector<uint> tmp(N + 1);
-    std::copy_n(qp->dim->nu, N + 1, tmp.begin());
-    return tmp;
-}
-
-std::vector<uint> ocp_qp::nbx()
-{
-    std::vector<uint> tmp(N + 1);
-    std::copy_n(qp->dim->nbx, N + 1, tmp.begin());
-    return tmp;
-}
-
-std::vector<uint> ocp_qp::nbu()
-{
-    std::vector<uint> tmp(N + 1);
-    std::copy_n(qp->dim->nbu, N + 1, tmp.begin());
-    return tmp;
-}
-
-std::vector<uint> ocp_qp::ng()
-{
-    std::vector<uint> tmp(N + 1);
-    std::copy_n(qp->dim->ng, N + 1, tmp.begin());
-    return tmp;
-}
-
-std::ostream &operator<<(std::ostream &oss, const ocp_qp &qp)
-{
-    static char a[1000000];
-    print_ocp_qp_in_to_string(a, qp.qp.get());
-    oss << a;
-    return oss;
-}
-
-void ocp_qp::check_range(std::string field, uint stage)
-{
-    uint lower_bound = 0;
-    uint upper_bound;
-    if (field == "A" || field == "B" || field == "b")
-    {
-        upper_bound = N - 1;
-    }
-    else
-    {
-        upper_bound = N;
-    }
-    if (stage < lower_bound || stage > upper_bound)
-        throw std::out_of_range(std::to_string(stage) + " must be in range [" +
-                                std::to_string(lower_bound) + ", " + std::to_string(upper_bound) +
-                                "].");
-}
-
-std::pair<uint, uint> ocp_qp::shape_of(std::string field, uint stage)
-{
-    check_range(field, stage);
->>>>>>> 63e1e724
 
     if (field == "Q")
         return std::make_pair(num_rows_Q(stage, qp->dim), num_cols_Q(stage, qp->dim));
@@ -807,7 +385,6 @@
         throw std::invalid_argument("OCP QP does not contain field " + field);
 }
 
-<<<<<<< HEAD
 void ocp_qp::change_bound_dimensions(vector<int> nbx, vector<int> nbu) {
     d_change_bounds_dimensions_ocp_qp(nbu.data(), nbx.data(), qp.get());
 }
@@ -822,79 +399,6 @@
 
 int ocp_qp::num_stages() {
     return N;
-=======
-static bool match(std::pair<uint, uint> dims, uint nb_elems)
-{
-    uint nb_expected_elems = dims.first * dims.second;
-    if (nb_expected_elems == 0 || nb_expected_elems == nb_elems) return true;
-    return false;
-}
-
-void ocp_qp::check_num_elements(std::string field, uint stage, uint nb_elems)
-{
-    if (!match(shape_of(field, stage), nb_elems))
-        throw std::invalid_argument("I need " + std::to_string(shape_of(field, stage)) +
-                                    " elements but got " + std::to_string(nb_elems) + ".");
-}
-
-ocp_qp_solver_plan string_to_plan(string solver)
-{
-    ocp_qp_solver_plan plan;
-
-    if (solver == "condensing_hpipm")
-    {
-        plan.qp_solver = FULL_CONDENSING_HPIPM;
-    }
-    else if (solver == "sparse_hpipm")
-    {
-        plan.qp_solver = PARTIAL_CONDENSING_HPIPM;
-    }
-    else if (solver == "hpmpc")
-    {
-#ifdef ACADOS_WITH_HPMPC
-        plan.qp_solver = PARTIAL_CONDENSING_HPMPC;
-#else
-        throw std::invalid_argument("Acados compiled without solver HPMPC.");
-#endif
-    }
-    else if (solver == "ooqp")
-    {
-#ifdef ACADOS_WITH_OOQP
-        plan.qp_solver = PARTIAL_CONDENSING_OOQP;
-#else
-        throw std::invalid_argument("Acados compiled without solver OOQP.");
-#endif
-    }
-    else if (solver == "qpdunes")
-    {
-#ifdef ACADOS_WITH_QPDUNES
-        plan.qp_solver = PARTIAL_CONDENSING_QPDUNES;
-#else
-        throw std::invalid_argument("Acados compiled without solver qpDUNES.");
-#endif
-    }
-    else if (solver == "qpoases")
-    {
-#ifdef ACADOS_WITH_QPOASES
-        plan.qp_solver = FULL_CONDENSING_QPOASES;
-#else
-        throw std::invalid_argument("Acados compiled without solver qpOASES.");
-#endif
-    }
-    else if (solver == "qore")
-    {
-#ifdef ACADOS_WITH_QORE
-        plan.qp_solver = FULL_CONDENSING_QORE;
-#else
-        throw std::invalid_argument("Acados compiled without solver QORE.");
-#endif
-    }
-    else
-    {
-        throw std::invalid_argument("Solver name '" + solver + "' not known.");
-    }
-    return plan;
->>>>>>> 63e1e724
 }
 
 }  // namespace acados
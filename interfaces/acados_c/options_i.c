--- conflicted
+++ resolved
@@ -123,7 +123,6 @@
                 args->options.maxIter = value;
             } else if (!strcmp(token, "N2")) {
                 pcond_args->N2 = value;
-<<<<<<< HEAD
             } else if (!strcmp(token, "clipping")) {
                 if (value == 1)
                     args->stageQpSolver = QPDUNES_WITH_CLIPPING;
@@ -132,10 +131,7 @@
             } else {
                 return false;
             }
-=======
-            else return false;
-		}
->>>>>>> 1ad7627e
+		}
 #endif
 #ifdef ACADOS_WITH_QORE
         else if (!strcmp(token, "qore")) {

--- conflicted
+++ resolved
@@ -332,11 +332,7 @@
 }
 
 
-<<<<<<< HEAD
-int ocp_nlp_dynamics_set_model(ocp_nlp_solver_config *config, ocp_nlp_in *in, int stage,
-=======
 int ocp_nlp_dynamics_model_set(ocp_nlp_solver_config *config, ocp_nlp_in *in, int stage,
->>>>>>> 254ecc84
                            const char *fun_type, void *fun_ptr)
 {
     sim_solver_config *sim_config = config->dynamics[stage]->sim_solver;
@@ -348,42 +344,26 @@
 }
 
 
-<<<<<<< HEAD
-static int ocp_nlp_cost_set_model_internal(ocp_nlp_cost_config *config,
-=======
 static int ocp_nlp_cost_model_set_internal(ocp_nlp_cost_config *config,
->>>>>>> 254ecc84
                                            ocp_nlp_dims *dims, ocp_nlp_in *in, int stage,
                                            const char *field, void *value)
 {
     void *cost_model = in->cost[stage];
     void *cost_dims = dims->cost[stage];
 
-<<<<<<< HEAD
-    int status = config->set_model(config, cost_dims, cost_model, field, value);
-=======
     int status = config->model_set(config, cost_dims, cost_model, field, value);
->>>>>>> 254ecc84
 
     return status;
 }
 
 
-<<<<<<< HEAD
-int ocp_nlp_cost_set_model(ocp_nlp_solver_config *config, ocp_nlp_dims *dims,
-=======
 int ocp_nlp_cost_model_set(ocp_nlp_solver_config *config, ocp_nlp_dims *dims,
->>>>>>> 254ecc84
                            ocp_nlp_in *in, int stage,
                            const char *field, void *value)
 {
     ocp_nlp_cost_config *cost_config = config->cost[stage];
 
-<<<<<<< HEAD
-    int status = ocp_nlp_cost_set_model_internal(cost_config, dims, in, stage, field, value);
-=======
     int status = ocp_nlp_cost_model_set_internal(cost_config, dims, in, stage, field, value);
->>>>>>> 254ecc84
 
     return status;
 }
@@ -401,21 +381,13 @@
 }
 
 
-<<<<<<< HEAD
-int ocp_nlp_constraints_bounds_set(ocp_nlp_solver_config *config, ocp_nlp_dims *dims,
-=======
 int ocp_nlp_constraints_model_set(ocp_nlp_solver_config *config, ocp_nlp_dims *dims,
->>>>>>> 254ecc84
              ocp_nlp_in *in, int stage, const char *field, void *value)
 {
     ocp_nlp_constraints_config *constr_config = config->constraints[stage];
     void *constr_dims = dims->constraints[stage];
 
-<<<<<<< HEAD
-    return constr_config->bounds_set(constr_config, constr_dims,
-=======
     return constr_config->model_set(constr_config, constr_dims,
->>>>>>> 254ecc84
                                       in->constraints[stage], field, value);
 }
 

--- conflicted
+++ resolved
@@ -12,13 +12,8 @@
     
     if ~isfile( t_renderer_location )
 
-<<<<<<< HEAD
-        message = ['\nDear acados user, we could not find the binaries of ',...
-            't_renderer,\n which are needed to export templated C code from ',...
-=======
         message = ['\nDear acados user, we could not find t_renderer binaries,',...
             '\n which are needed to export templated C code from ',...
->>>>>>> 04fb2290
             'Matlab.\n Press any key to proceed setting up the t_renderer automatically.',...
             '\n Press "n" or "N" to exit, if you wish to set up t_renderer yourself.\n',...
             '\n https://github.com/acados/tera_renderer/releases'];

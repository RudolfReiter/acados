/*
 *    This file is part of acados.
 *
 *    acados is free software; you can redistribute it and/or
 *    modify it under the terms of the GNU Lesser General Public
 *    License as published by the Free Software Foundation; either
 *    version 3 of the License, or (at your option) any later version.
 *
 *    acados is distributed in the hope that it will be useful,
 *    but WITHOUT ANY WARRANTY; without even the implied warranty of
 *    MERCHANTABILITY or FITNESS FOR A PARTICULAR PURPOSE.  See the GNU
 *    Lesser General Public License for more details.
 *
 *    You should have received a copy of the GNU Lesser General Public
 *    License along with acados; if not, write to the Free Software Foundation,
 *    Inc., 51 Franklin Street, Fifth Floor, Boston, MA  02110-1301  USA
 *
 */

// external
#include <assert.h>
// blasfeo
#include "blasfeo_target.h"
#include "blasfeo_common.h"
#include "blasfeo_d_aux.h"
// qpoases
#include "qpOASES_e.h"
// acados
#include "acados/dense_qp/dense_qp_qpoases.h"
#include "acados/dense_qp/dense_qp_common.h"
#include "acados/utils/mem.h"
#include "acados/utils/timing.h"


int dense_qp_qpoases_calculate_args_size(dense_qp_dims *dims)
{
    int size = 0;
    size += sizeof(dense_qp_qpoases_args);

    return size;
}



void *dense_qp_qpoases_assign_args(dense_qp_dims *dims, void *raw_memory)
{
    dense_qp_qpoases_args *args;

    char *c_ptr = (char *) raw_memory;

    args = (dense_qp_qpoases_args *) c_ptr;
    c_ptr += sizeof(dense_qp_qpoases_args);

    assert((char*)raw_memory + dense_qp_qpoases_calculate_args_size(dims) == c_ptr);

    return (void *)args;
}



void dense_qp_qpoases_initialize_default_args(void *args_)
{
    dense_qp_qpoases_args *args = (dense_qp_qpoases_args *)args_;

    args->max_cputime = 1000.0;
    args->warm_start = 0;
    args->max_nwsr = 1000;
	args->use_precomputed_cholesky = 0;
	args->hotstart = 0;
}



int dense_qp_qpoases_calculate_memory_size(dense_qp_dims *dims, void *args_)
{

    int nvd = dims->nv;
    int ned = dims->ne;
    int ngd = dims->ng;
    int nbd = dims->nb;

    // size in bytes
    int size = sizeof(dense_qp_qpoases_memory);

    size += 1 * nvd * nvd * sizeof(double);        // H
	size += 1 * nvd * nvd * sizeof(double);        // R
    size += 1 * nvd * ned * sizeof(double);        // A
    size += 1 * nvd * ngd * sizeof(double);        // C
    size += 3 * nvd * sizeof(double);              // g d_lb d_ub
    size += 1 * ned * sizeof(double);              // b
    size += 2 * nbd * sizeof(double);              // d_lb0 d_ub0
    size += 2 * ngd * sizeof(double);              // d_lg d_ug
    size += 1 * nbd * sizeof(int);                 // idxb
    size += 1 * nvd * sizeof(double);              // prim_sol
    size += (nvd+ngd) * sizeof(double);            // dual_sol

    if (ngd > 0)  // QProblem
        size += QProblem_calculateMemorySize(nvd, ngd);
    else  // QProblemB
        size += QProblemB_calculateMemorySize(nvd);

    make_int_multiple_of(8, &size);

    return size;
}



void *dense_qp_qpoases_assign_memory(dense_qp_dims *dims, void *args_, void *raw_memory)
{
    dense_qp_qpoases_memory *mem;

    int nvd = dims->nv;
    int ned = dims->ne;
    int ngd = dims->ng;
    int nbd = dims->nb;

    // char pointer
    char *c_ptr = (char *)raw_memory;

    mem = (dense_qp_qpoases_memory *) c_ptr;
    c_ptr += sizeof(dense_qp_qpoases_memory);

    assert((size_t)c_ptr % 8 == 0 && "double not 8-byte aligned!");

    assign_double(nvd*nvd, &mem->H, &c_ptr);
    assign_double(nvd*nvd, &mem->R, &c_ptr);
    assign_double(nvd*ned, &mem->A, &c_ptr);
    assign_double(nvd*ngd, &mem->C, &c_ptr);
    assign_double(nvd, &mem->g, &c_ptr);
    assign_double(ned, &mem->b, &c_ptr);
    assign_double(nbd, &mem->d_lb0, &c_ptr);
    assign_double(nbd, &mem->d_ub0, &c_ptr);
    assign_double(nvd, &mem->d_lb, &c_ptr);
    assign_double(nvd, &mem->d_ub, &c_ptr);
    assign_double(ngd, &mem->d_lg, &c_ptr);
    assign_double(ngd, &mem->d_ug, &c_ptr);
    assign_double(nvd, &mem->prim_sol, &c_ptr);
    assign_double(nvd+ngd, &mem->dual_sol, &c_ptr);

    // TODO(dimitris): update assign syntax in qpOASES
    assert((size_t)c_ptr % 8 == 0 && "double not 8-byte aligned!");

    if (ngd > 0) {  // QProblem
        QProblem_assignMemory(nvd, ngd, (QProblem **) &(mem->QP), c_ptr);
        c_ptr += QProblem_calculateMemorySize(nvd, ngd);
    } else {  // QProblemB
        QProblemB_assignMemory(nvd, (QProblemB **) &(mem->QPB), c_ptr);
        c_ptr += QProblemB_calculateMemorySize(nvd);
    }

    assign_int(nbd, &mem->idxb, &c_ptr);

    assert((char *)raw_memory + dense_qp_qpoases_calculate_memory_size(dims, args_) >= c_ptr);
	
	// assign default values to fields stored in the memory
	mem->first_it = 1; // only used if hotstart (only constant data matrices) is enabled

    return mem;
}



int dense_qp_qpoases_calculate_workspace_size(dense_qp_dims *dims, void *args_)
{
    return 0;
}



int dense_qp_qpoases(dense_qp_in *qp_in, dense_qp_out *qp_out, void *args_, void *memory_, void *work_)
{
	dense_qp_info *info = (dense_qp_info *) qp_out->misc;
    acados_timer tot_timer, qp_timer, interface_timer;

    acados_tic(&tot_timer);
    acados_tic(&interface_timer);

    // cast structures
    dense_qp_qpoases_args *args = (dense_qp_qpoases_args *)args_;
    dense_qp_qpoases_memory *memory = (dense_qp_qpoases_memory *)memory_;

    // extract qpoases data
    double *H = memory->H;
    double *A = memory->A;
    double *C = memory->C;
    double *g = memory->g;
    double *b = memory->b;
    double *d_lb0 = memory->d_lb0;
    double *d_ub0 = memory->d_ub0;
    double *d_lb = memory->d_lb;
    double *d_ub = memory->d_ub;
    double *d_lg = memory->d_lg;
    double *d_ug = memory->d_ug;
    int *idxb = memory->idxb;
    double *prim_sol = memory->prim_sol;
    double *dual_sol = memory->dual_sol;
    QProblemB *QPB = memory->QPB;
    QProblem *QP = memory->QP;

    // extract dense qp size
    int nvd = qp_in->dim->nv;
    int ned = qp_in->dim->ne;
    int ngd = qp_in->dim->ng;
    int nbd = qp_in->dim->nb;

    assert(ned == 0 && "ned != 0 not supported yet");

    // fill in the upper triangular of H in dense_qp
    blasfeo_dtrtr_l(nvd, qp_in->Hv, 0, 0, qp_in->Hv, 0, 0);

    // dense qp row-major
    d_cvt_dense_qp_to_rowmaj(qp_in, H, g, A, b, idxb, d_lb0, d_ub0, C, d_lg, d_ug,
        NULL, NULL, NULL, NULL, NULL);

    // reorder bounds
    for (int ii = 0; ii < nvd; ii++) {
        d_lb[ii] = -QPOASES_INFTY;
        d_ub[ii] = +QPOASES_INFTY;
    }
    for (int ii = 0; ii < nbd; ii++) {
        d_lb[idxb[ii]] = d_lb0[ii];
        d_ub[idxb[ii]] = d_ub0[ii];
    }

    // cholesky factorization of H
    // blasfeo_dpotrf_l(nvd, qpd->Hv, 0, 0, sR, 0, 0);

    // fill in upper triangular of R
    // blasfeo_dtrtr_l(nvd, sR, 0, 0, sR, 0, 0);

    // extract R
    // blasfeo_unpack_dmat(nvd, nvd, sR, 0, 0, R, nvd);

    // cold start the dual solution with no active constraints
    int warm_start = args->warm_start;
    if (!warm_start) {
        for (int ii = 0; ii < nvd + ngd; ii++)
            dual_sol[ii] = 0;
    }

    info->interface_time = acados_toc(&interface_timer);
    acados_tic(&qp_timer);

    // solve dense qp
    int nwsr = args->max_nwsr;
    double cputime = args->max_cputime;
<<<<<<< HEAD
    int return_flag = 0;
	if (args->hotstart == 1) { // only to be used with fixed data matrices!
		if (ngd > 0) {  // QProblem
			if (memory->first_it == 1) {
				QProblemCON(QP, nvd, ngd, HST_POSDEF);
				QProblem_setPrintLevel(QP, PL_MEDIUM);
				// QProblem_setPrintLevel(QP, PL_DEBUG_ITER); 
				QProblem_printProperties(QP);
				// static Options options;

				// Options_setToDefault( &options );
				// options.initialStatusBounds = ST_INACTIVE;
				// QProblem_setOptions( QP, options );
				return_flag = QProblem_init(QP, H, g, C, d_lb, d_ub, d_lg, d_ug, &nwsr, &cputime );
				memory->first_it = 0;
				
				QProblem_getPrimalSolution(QP, prim_sol);
				QProblem_getDualSolution(QP, dual_sol);
			} else {	
				return_flag = QProblem_hotstart(QP, g, d_lb, d_ub, d_lg, d_ug, &nwsr, &cputime);
			}
		} else {
			if (memory->first_it == 1) {
				QProblemBCON(QPB, nvd, HST_POSDEF);
				QProblemB_setPrintLevel(QPB, PL_MEDIUM);
				// QProblemB_setPrintLevel(QPB, PL_DEBUG_ITER); 
				QProblemB_printProperties(QPB);
				// static Options options; 

				// Options_setToDefault( &options );
				// options.initialStatusBounds = ST_INACTIVE;
				// QProblemB_setOptions( QPB, options );
				QProblemB_init(QPB, H, g, d_lb, d_ub, &nwsr, &cputime);
				memory->first_it = 0;
				
				QProblemB_getPrimalSolution(QPB, prim_sol);
				QProblemB_getDualSolution(QPB, dual_sol);

			} else {	
				QProblemB_hotstart(QPB, g, d_lb, d_ub, &nwsr, &cputime);
			}
		}
	} else {
		if (ngd > 0) {  // QProblem
			QProblemCON(QP, nvd, ngd, HST_POSDEF);
			QProblem_setPrintLevel(QP, PL_MEDIUM);
			// QProblem_setPrintLevel(QP, PL_DEBUG_ITER);
			QProblem_printProperties(QP);
			if (args->use_precomputed_cholesky == 1) {
				// static Options options; 

				// Options_setToDefault( &options );
				// options.initialStatusBounds = ST_INACTIVE;
				// QProblem_setOptions( QP, options );
				return_flag = QProblem_initW(QP, H, g, C, d_lb, d_ub, d_lg, d_ug, &nwsr, &cputime,
					NULL, NULL, NULL, NULL, memory->R);  // NULL or 0
			} else {
				return_flag = QProblem_initW(QP, H, g, C, d_lb, d_ub, d_lg, d_ug, &nwsr, &cputime,
					NULL, dual_sol, NULL, NULL, NULL);  // NULL or 0
			}
			QProblem_getPrimalSolution(QP, prim_sol);
			QProblem_getDualSolution(QP, dual_sol);
		} else {  // QProblemB
			QProblemBCON(QPB, nvd, HST_POSDEF);
			QProblemB_setPrintLevel(QPB, PL_MEDIUM);
			// QProblemB_setPrintLevel(QPB, PL_DEBUG_ITER); 
			QProblemB_printProperties(QPB);
			if (args->use_precomputed_cholesky == 1) {
				// static Options options;

				// Options_setToDefault( &options );
				// options.initialStatusBounds = ST_INACTIVE;
				// QProblemB_setOptions( QPB, options );
				return_flag = QProblemB_initW(QPB, H, g, d_lb, d_ub, &nwsr, &cputime,
					NULL, NULL, NULL, memory->R);  // NULL or 0
			} else {
				return_flag = QProblemB_initW(QPB, H, g, d_lb, d_ub, &nwsr, &cputime,
					dual_sol, NULL, NULL, NULL);  // NULL or 0
			}
			QProblemB_getPrimalSolution(QPB, prim_sol);
			QProblemB_getDualSolution(QPB, dual_sol);
		}
	}
=======
    int qpoases_status;
    if (ngd > 0) {  // QProblem with affine constraints
        QProblemCON(QP, nvd, ngd, HST_POSDEF);
        QProblem_setPrintLevel(QP, PL_MEDIUM);
        QProblem_printProperties(QP);
        qpoases_status = QProblem_initW(QP, H, g, C, d_lb, d_ub, d_lg, d_ug, &nwsr, &cputime,
            /* primal_sol */ NULL, dual_sol, 
            /* guessed bounds */ NULL, /* guessed constraints */ NULL, /* R */ NULL);
        QProblem_getPrimalSolution(QP, prim_sol);
        QProblem_getDualSolution(QP, dual_sol);
    } else {  // QProblemB with only bounds
        QProblemBCON(QPB, nvd, HST_POSDEF);
        QProblemB_setPrintLevel(QPB, PL_MEDIUM);
        QProblemB_printProperties(QPB);
        qpoases_status = QProblemB_initW(QPB, H, g, d_lb, d_ub, &nwsr, &cputime,
            /* primal_sol */ NULL, dual_sol, /* guessed bounds */ NULL, /* R */ NULL);
        QProblemB_getPrimalSolution(QPB, prim_sol);
        QProblemB_getDualSolution(QPB, dual_sol);
    }
>>>>>>> 7fdee200

    // save solution statistics to memory
    memory->cputime = cputime;
    memory->nwsr = nwsr;
    info->solve_QP_time = acados_toc(&qp_timer);
    
    acados_tic(&interface_timer);
    // copy prim_sol and dual_sol to qpd_sol
    blasfeo_pack_dvec(nvd, prim_sol, qp_out->v, 0);
    for (int ii = 0; ii < 2*nbd+2*ngd; ii++)
        qp_out->lam->pa[ii] = 0.0;
    for (int ii = 0; ii < nbd; ii++) {
        if (dual_sol[idxb[ii]] >= 0.0)
            qp_out->lam->pa[ii] = dual_sol[idxb[ii]];
        else
            qp_out->lam->pa[nbd+ngd+ii] = - dual_sol[idxb[ii]];
    }
    for (int ii = 0; ii < ngd; ii++) {
        if (dual_sol[nvd+ii] >= 0.0)
            qp_out->lam->pa[nbd+ii] =   dual_sol[nvd+ii];
        else
            qp_out->lam->pa[2*nbd+ngd+ii] = - dual_sol[nvd+ii];
        }

    info->interface_time += acados_toc(&interface_timer);
    info->total_time = acados_toc(&tot_timer);
    info->num_iter = nwsr;

    int acados_status = qpoases_status;
    if (qpoases_status == SUCCESSFUL_RETURN) acados_status = ACADOS_SUCCESS;
    if (qpoases_status == RET_MAX_NWSR_REACHED) acados_status = ACADOS_MAXITER;
    return acados_status;
}<|MERGE_RESOLUTION|>--- conflicted
+++ resolved
@@ -245,8 +245,8 @@
     // solve dense qp
     int nwsr = args->max_nwsr;
     double cputime = args->max_cputime;
-<<<<<<< HEAD
-    int return_flag = 0;
+    
+	int qpoases_status = 0;
 	if (args->hotstart == 1) { // only to be used with fixed data matrices!
 		if (ngd > 0) {  // QProblem
 			if (memory->first_it == 1) {
@@ -259,13 +259,13 @@
 				// Options_setToDefault( &options );
 				// options.initialStatusBounds = ST_INACTIVE;
 				// QProblem_setOptions( QP, options );
-				return_flag = QProblem_init(QP, H, g, C, d_lb, d_ub, d_lg, d_ug, &nwsr, &cputime );
+				qpoases_status = QProblem_init(QP, H, g, C, d_lb, d_ub, d_lg, d_ug, &nwsr, &cputime );
 				memory->first_it = 0;
 				
 				QProblem_getPrimalSolution(QP, prim_sol);
 				QProblem_getDualSolution(QP, dual_sol);
 			} else {	
-				return_flag = QProblem_hotstart(QP, g, d_lb, d_ub, d_lg, d_ug, &nwsr, &cputime);
+				qpoases_status = QProblem_hotstart(QP, g, d_lb, d_ub, d_lg, d_ug, &nwsr, &cputime);
 			}
 		} else {
 			if (memory->first_it == 1) {
@@ -300,10 +300,11 @@
 				// Options_setToDefault( &options );
 				// options.initialStatusBounds = ST_INACTIVE;
 				// QProblem_setOptions( QP, options );
-				return_flag = QProblem_initW(QP, H, g, C, d_lb, d_ub, d_lg, d_ug, &nwsr, &cputime,
-					NULL, NULL, NULL, NULL, memory->R);  // NULL or 0
+				qpoases_status = QProblem_initW(QP, H, g, C, d_lb, d_ub, d_lg, d_ug, &nwsr, &cputime,
+					/* primal_sol */ NULL, /* dual sol */ NULL, 
+					/* guessed bounds */ NULL, /* guessed constraints */ NULL, /* R */ memory->R); // NULL or 0
 			} else {
-				return_flag = QProblem_initW(QP, H, g, C, d_lb, d_ub, d_lg, d_ug, &nwsr, &cputime,
+				qpoases_status = QProblem_initW(QP, H, g, C, d_lb, d_ub, d_lg, d_ug, &nwsr, &cputime,
 					NULL, dual_sol, NULL, NULL, NULL);  // NULL or 0
 			}
 			QProblem_getPrimalSolution(QP, prim_sol);
@@ -319,37 +320,16 @@
 				// Options_setToDefault( &options );
 				// options.initialStatusBounds = ST_INACTIVE;
 				// QProblemB_setOptions( QPB, options );
-				return_flag = QProblemB_initW(QPB, H, g, d_lb, d_ub, &nwsr, &cputime,
-					NULL, NULL, NULL, memory->R);  // NULL or 0
+				qpoases_status = QProblemB_initW(QPB, H, g, d_lb, d_ub, &nwsr, &cputime,
+					/* primal_sol */ NULL, /* dual sol */ NULL, /* guessed bounds */ NULL, /* R */ memory->R);  // NULL or 0
 			} else {
-				return_flag = QProblemB_initW(QPB, H, g, d_lb, d_ub, &nwsr, &cputime,
-					dual_sol, NULL, NULL, NULL);  // NULL or 0
+				qpoases_status = QProblemB_initW(QPB, H, g, d_lb, d_ub, &nwsr, &cputime,
+					/* primal sol */ NULL, /* dual sol */ dual_sol, /* guessed bounds */ NULL, /* R */ NULL);  // NULL or 0
 			}
 			QProblemB_getPrimalSolution(QPB, prim_sol);
 			QProblemB_getDualSolution(QPB, dual_sol);
 		}
 	}
-=======
-    int qpoases_status;
-    if (ngd > 0) {  // QProblem with affine constraints
-        QProblemCON(QP, nvd, ngd, HST_POSDEF);
-        QProblem_setPrintLevel(QP, PL_MEDIUM);
-        QProblem_printProperties(QP);
-        qpoases_status = QProblem_initW(QP, H, g, C, d_lb, d_ub, d_lg, d_ug, &nwsr, &cputime,
-            /* primal_sol */ NULL, dual_sol, 
-            /* guessed bounds */ NULL, /* guessed constraints */ NULL, /* R */ NULL);
-        QProblem_getPrimalSolution(QP, prim_sol);
-        QProblem_getDualSolution(QP, dual_sol);
-    } else {  // QProblemB with only bounds
-        QProblemBCON(QPB, nvd, HST_POSDEF);
-        QProblemB_setPrintLevel(QPB, PL_MEDIUM);
-        QProblemB_printProperties(QPB);
-        qpoases_status = QProblemB_initW(QPB, H, g, d_lb, d_ub, &nwsr, &cputime,
-            /* primal_sol */ NULL, dual_sol, /* guessed bounds */ NULL, /* R */ NULL);
-        QProblemB_getPrimalSolution(QPB, prim_sol);
-        QProblemB_getDualSolution(QPB, dual_sol);
-    }
->>>>>>> 7fdee200
 
     // save solution statistics to memory
     memory->cputime = cputime;

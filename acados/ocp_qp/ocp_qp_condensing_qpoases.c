/*
 *    This file is part of acados.
 *
 *    acados is free software; you can redistribute it and/or
 *    modify it under the terms of the GNU Lesser General Public
 *    License as published by the Free Software Foundation; either
 *    version 3 of the License, or (at your option) any later version.
 *
 *    acados is distributed in the hope that it will be useful,
 *    but WITHOUT ANY WARRANTY; without even the implied warranty of
 *    MERCHANTABILITY or FITNESS FOR A PARTICULAR PURPOSE.  See the GNU
 *    Lesser General Public License for more details.
 *
 *    You should have received a copy of the GNU Lesser General Public
 *    License along with acados; if not, write to the Free Software Foundation,
 *    Inc., 51 Franklin Street, Fifth Floor, Boston, MA  02110-1301  USA
 *
 */



#include "acados/ocp_qp/ocp_qp_condensing_qpoases.h"

#include <stdlib.h>

#include "blasfeo/include/blasfeo_target.h"
#include "blasfeo/include/blasfeo_common.h"
#include "blasfeo/include/blasfeo_i_aux_ext_dep.h"
#include "blasfeo/include/blasfeo_d_aux_ext_dep.h"

/* Ignore compiler warnings from qpOASES */
#if defined(__clang__)
    #pragma clang diagnostic push
    #pragma clang diagnostic ignored "-Wtautological-pointer-compare"
    #pragma clang diagnostic ignored "-Wunused-parameter"
    #pragma clang diagnostic ignored "-Wunused-function"
	#include "qpOASES_e/QProblemB.h"
	#include "qpOASES_e/QProblem.h"
    #pragma clang diagnostic pop
#elif defined(__GNUC__)
    #if __GNUC__ >= 6
        #pragma GCC diagnostic push
        #pragma GCC diagnostic ignored "-Wunused-but-set-parameter"
        #pragma GCC diagnostic ignored "-Wunused-parameter"
        #pragma GCC diagnostic ignored "-Wunused-function"
		#include "qpOASES_e/QProblemB.h"
		#include "qpOASES_e/QProblem.h"
        #pragma GCC diagnostic pop
    #else
        #pragma GCC diagnostic ignored "-Wunused-parameter"
        #pragma GCC diagnostic ignored "-Wunused-function"
		#include "qpOASES_e/QProblemB.h"
		#include "qpOASES_e/QProblem.h"
    #endif
#else
    #include "qpOASES_e/QProblemB.h"
    #include "qpOASES_e/QProblem.h"
#endif




// giaf condensing
#if defined(HPIPM_COND)



#include "blasfeo/include/blasfeo_d_aux.h"
#include "blasfeo/include/blasfeo_d_blas.h"

#include "hpipm/include/hpipm_d_ocp_qp.h"
#include "hpipm/include/hpipm_d_ocp_qp_sol.h"
#include "hpipm/include/hpipm_d_dense_qp.h"
#include "hpipm/include/hpipm_d_dense_qp_sol.h"
#include "hpipm/include/hpipm_d_cond.h"



int ocp_qp_condensing_qpoases_calculate_workspace_size(ocp_qp_in *qp_in, ocp_qp_condensing_qpoases_args *args) {
//
	return 0;
}



int ocp_qp_condensing_qpoases_calculate_memory_size(ocp_qp_in *qp_in, ocp_qp_condensing_qpoases_args *args) {
//
	// extract ocp qp in size
	int N = qp_in->N;
	int *nx = (int *) qp_in->nx;
	int *nu = (int *) qp_in->nu;
	int *nb = (int *) qp_in->nb;
	int *ng = (int *) qp_in->nc;
	int **hidxb = (int **) qp_in->idxb;


	// dummy ocp qp
	struct d_ocp_qp qp;
	qp.N = N;
	qp.nx = nx;
	qp.nu = nu;
	qp.nb = nb;
	qp.ng = ng;
	qp.idxb = hidxb;

	// compute dense qp size
	int nvd = 0;
	int ned = 0;
	int nbd = 0;
	int ngd = 0;
	d_compute_qp_size_ocp2dense(N, nx, nu, nb, hidxb, ng, &nvd, &ned, &nbd, &ngd);

	// dummy dense qp
	struct d_dense_qp qpd;
	qpd.nv = nvd;
	qpd.ne = ned;
	qpd.nb = nbd;
	qpd.ng = ngd;

	// size in bytes
	int size = 0;

	size += 1*sizeof(struct d_ocp_qp); // qp
	size += 1*sizeof(struct d_ocp_qp_sol); // qp_sol
	size += 1*sizeof(struct d_dense_qp); // qpd
	size += 1*sizeof(struct d_dense_qp_sol); // qpd_sol
	size += 1*sizeof(struct d_cond_qp_ocp2dense_workspace); // cond_workspace
//	size += 1*sizeof(struct d_strmat); // sR

	size += d_memsize_ocp_qp(N, nx, nu, nb, ng);
	size += d_memsize_ocp_qp_sol(N, nx, nu, nb, ng);
	size += d_memsize_dense_qp(nvd, ned, nbd, ngd);
	size += d_memsize_dense_qp_sol(nvd, ned, nbd, ngd);
	size += d_memsize_cond_qp_ocp2dense(&qp, &qpd);
	size += 4*(N+1)*sizeof(double *); // lam_lb lam_ub lam_lg lam_ug

//	size += 1*d_size_strmat(nvd, nvd); // sR

	size += 1*nvd*nvd*sizeof(double); // H
//	size += 1*nvd*nvd*sizeof(double); // R
	size += 1*nvd*ned*sizeof(double); // A
	size += 1*nvd*ngd*sizeof(double); // C
	size += 3*nvd*sizeof(double); // g d_lb d_ub
	size += 1*ned*sizeof(double); // b
	size += 2*nbd*sizeof(double); // d_lb0 d_ub0
	size += 2*ngd*sizeof(double); // d_lg d_ug
	size += 1*nbd*sizeof(int); // idxb
	size += 1*nvd*sizeof(double); // prim_sol
	size += (2*nvd+2*ngd)*sizeof(double); // dual_sol

	if(ngd>0) // QProblem
		size += sizeof(QProblem);
	else // QProblemB
		size += sizeof(QProblemB);

	size = (size+63)/64*64; // make multipl of typical cache line size
	size += 1*64; // align once to typical cache line size

	return size;

}



void ocp_qp_condensing_qpoases_create_memory(ocp_qp_in *qp_in, ocp_qp_condensing_qpoases_args *args, ocp_qp_condensing_qpoases_memory *qpoases_memory, void *memory) {
//

    // extract problem size
    int N = qp_in->N;
    int *nx = (int *) qp_in->nx;
    int *nu = (int *) qp_in->nu;
    int *nb = (int *) qp_in->nb;
    int *ng = (int *) qp_in->nc;
	int **hidxb = (int **) qp_in->idxb;


	// compute dense qp size
	int nvd = 0;
	int ned = 0;
	int nbd = 0;
	int ngd = 0;
	d_compute_qp_size_ocp2dense(N, nx, nu, nb, hidxb, ng, &nvd, &ned, &nbd, &ngd);


	// char pointer
	char *c_ptr = (char *) memory;


	//
//	qpoases_memory->sR = (struct d_strmat *) c_ptr;
//	c_ptr += 1*sizeof(struct d_strmat);

	//
	qpoases_memory->qp = (struct d_ocp_qp *) c_ptr;
	c_ptr += 1*sizeof(struct d_ocp_qp);
	//
	qpoases_memory->qp_sol = (struct d_ocp_qp_sol *) c_ptr;
	c_ptr += 1*sizeof(struct d_ocp_qp_sol);
	//
	qpoases_memory->qpd = (struct d_dense_qp *) c_ptr;
	c_ptr += 1*sizeof(struct d_dense_qp);
	//
	qpoases_memory->qpd_sol = (struct d_dense_qp_sol *) c_ptr;
	c_ptr += 1*sizeof(struct d_dense_qp_sol);
	//
	qpoases_memory->cond_workspace = (struct d_cond_qp_ocp2dense_workspace *) c_ptr;
	c_ptr += 1*sizeof(struct d_cond_qp_ocp2dense_workspace);
	//
	qpoases_memory->hlam_lb = (double **) c_ptr;
	c_ptr += (N+1)*sizeof(double *);
	//
	qpoases_memory->hlam_ub = (double **) c_ptr;
	c_ptr += (N+1)*sizeof(double *);
	//
	qpoases_memory->hlam_lg = (double **) c_ptr;
	c_ptr += (N+1)*sizeof(double *);
	//
	qpoases_memory->hlam_ug = (double **) c_ptr;
	c_ptr += (N+1)*sizeof(double *);


	//
//	struct d_strmat *sR = qpoases_memory->sR;

	//
	struct d_ocp_qp *qp = qpoases_memory->qp;
	//
	struct d_ocp_qp_sol *qp_sol = qpoases_memory->qp_sol;
	//
	struct d_dense_qp *qpd = qpoases_memory->qpd;
	//
	struct d_dense_qp_sol *qpd_sol = qpoases_memory->qpd_sol;
	//
	struct d_cond_qp_ocp2dense_workspace *cond_workspace = qpoases_memory->cond_workspace;


	//
	qpoases_memory->H = (double *) c_ptr;
	c_ptr += nvd*nvd*sizeof(double);
	//
//	qpoases_memory->R = (double *) c_ptr;
//	c_ptr += nvd*nvd*sizeof(double);
	//
	qpoases_memory->A = (double *) c_ptr;
	c_ptr += nvd*ned*sizeof(double);
	//
	qpoases_memory->C = (double *) c_ptr;
	c_ptr += nvd*ngd*sizeof(double);
	//
	qpoases_memory->g = (double *) c_ptr;
	c_ptr += nvd*sizeof(double);
	//
	qpoases_memory->b = (double *) c_ptr;
	c_ptr += ned*sizeof(double);
	//
	qpoases_memory->d_lb0 = (double *) c_ptr;
	c_ptr += nbd*sizeof(double);
	//
	qpoases_memory->d_ub0 = (double *) c_ptr;
	c_ptr += nbd*sizeof(double);
	//
	qpoases_memory->d_lb = (double *) c_ptr;
	c_ptr += nvd*sizeof(double);
	//
	qpoases_memory->d_ub = (double *) c_ptr;
	c_ptr += nvd*sizeof(double);
	//
	qpoases_memory->d_lg = (double *) c_ptr;
	c_ptr += ngd*sizeof(double);
	//
	qpoases_memory->d_ug = (double *) c_ptr;
	c_ptr += ngd*sizeof(double);
	//
	qpoases_memory->idxb = (int *) c_ptr;
	c_ptr += nbd*sizeof(int);
	//
	qpoases_memory->prim_sol = (double *) c_ptr;
	c_ptr += nvd*sizeof(double);
	//
	qpoases_memory->dual_sol = (double *) c_ptr;
	c_ptr += (2*nvd+2*ngd)*sizeof(double);


	// align memory to typical cache line size
	size_t s_ptr = (size_t) c_ptr;
	s_ptr = (s_ptr+63)/64*64;
	c_ptr = (char *) s_ptr;


	//
//	d_create_strmat(nvd, nvd, sR, c_ptr);
//	c_ptr += sR->memory_size;

	// ocp qp structure
	d_create_ocp_qp(N, nx, nu, nb, ng, qp, c_ptr);
	c_ptr += qp->memsize;
	// ocp qp sol structure
	d_create_ocp_qp_sol(N, nx, nu, nb, ng, qp_sol, c_ptr);
	c_ptr += qp_sol->memsize;
	// dense qp structure
	d_create_dense_qp(nvd, ned, nbd, ngd, qpd, c_ptr);
	c_ptr += qpd->memsize;
	// dense qp sol structure
	d_create_dense_qp_sol(nvd, ned, nbd, ngd, qpd_sol, c_ptr);
	c_ptr += qpd_sol->memsize;
	// cond workspace structure
	d_create_cond_qp_ocp2dense(qp, qpd, cond_workspace, c_ptr);
	c_ptr += cond_workspace->memsize;


	// qpOASES (HUGE!!!) workspace at the end !!!
	//
	if(ngd>0) // QProblem
		{
		qpoases_memory->QP = (void *) c_ptr;
		c_ptr += sizeof(QProblem);
		}
	else // QProblemB
		{
		qpoases_memory->QPB = (void *) c_ptr;
		c_ptr += sizeof(QProblemB);
		}


	return;

}



int ocp_qp_condensing_qpoases(ocp_qp_in *qp_in, ocp_qp_out *qp_out,
    void *args_, void *memory_, void *workspace_) {
//

	// cast structures
	ocp_qp_condensing_qpoases_args *args = (ocp_qp_condensing_qpoases_args *) args_;
	ocp_qp_condensing_qpoases_memory *memory = (ocp_qp_condensing_qpoases_memory *) memory_;

    // initialize return code
    int acados_status = ACADOS_SUCCESS;

    // loop index
    int ii;

	// extract memory
	double **hlam_lb = memory->hlam_lb;
	double **hlam_ub = memory->hlam_ub;
	double **hlam_lg = memory->hlam_lg;
	double **hlam_ug = memory->hlam_ug;
//	struct d_strmat *sR = memory->sR;
	struct d_ocp_qp *qp = memory->qp;
	struct d_ocp_qp_sol *qp_sol = memory->qp_sol;
	struct d_dense_qp *qpd = memory->qpd;
	struct d_dense_qp_sol *qpd_sol = memory->qpd_sol;
	struct d_cond_qp_ocp2dense_workspace *cond_workspace = memory->cond_workspace;
	double *H = memory->H;
//	double *R = memory->R;
	double *A = memory->A;
	double *C = memory->C;
	double *g = memory->g;
	double *b = memory->b;
	double *d_lb0 = memory->d_lb0;
	double *d_ub0 = memory->d_ub0;
	double *d_lb = memory->d_lb;
	double *d_ub = memory->d_ub;
	double *d_lg = memory->d_lg;
	double *d_ug = memory->d_ug;
	int *idxb = memory->idxb;
	double *prim_sol = memory->prim_sol;
	double *dual_sol = memory->dual_sol;
	QProblemB *QPB = memory->QPB;
	QProblem *QP = memory->QP;

    // extract ocp problem size
    int N = qp_in->N;
//    int *nx = (int *) qp_in->nx;
//    int *nu = (int *) qp_in->nu;
    int *nb = (int *) qp_in->nb;
    int *ng = (int *) qp_in->nc;

	// extract input data
    double **hA = (double **) qp_in->A;
    double **hB = (double **) qp_in->B;
    double **hb = (double **) qp_in->b;
    double **hQ = (double **) qp_in->Q;
    double **hS = (double **) qp_in->S;
    double **hR = (double **) qp_in->R;
    double **hq = (double **) qp_in->q;
    double **hr = (double **) qp_in->r;
    double **hd_lb = (double **) qp_in->lb;
    double **hd_ub = (double **) qp_in->ub;
    double **hC = (double **) qp_in->Cx;
    double **hD = (double **) qp_in->Cu;
    double **hd_lg = (double **) qp_in->lc;
    double **hd_ug = (double **) qp_in->uc;
    int **hidxb = (int **) qp_in->idxb;

    // extract output struct members
    double **hx = qp_out->x;
    double **hu = qp_out->u;
    double **hpi = qp_out->pi;
    double **hlam = qp_out->lam;

	//
	for(ii=0; ii<=N; ii++)
		{
		hlam_lb[ii] = hlam[ii];
		hlam_ub[ii] = hlam[ii]+nb[ii];
		hlam_lg[ii] = hlam[ii]+2*nb[ii];
		hlam_ug[ii] = hlam[ii]+2*nb[ii]+ng[ii];
		}

	// extract dense qp size
	int nvd = qpd->nv;
//	int ned = qpd->ne;
	int nbd = qpd->nb;
	int ngd = qpd->ng;

	// ocp qp structure
	d_cvt_colmaj_to_ocp_qp(hA, hB, hb, hQ, hS, hR, hq, hr, hidxb, hd_lb, hd_ub, hC, hD, hd_lg, hd_ug, qp);

	// dense qp structure
	d_cond_qp_ocp2dense(qp, qpd, cond_workspace);

#if 0
	d_print_strmat(nvd, nvd, qpd->Hg, 0, 0);
	exit(1);
#endif

	// fill in the upper triangular of H in dense_qp
	dtrtr_l_libstr(nvd, qpd->Hg, 0, 0, qpd->Hg, 0, 0);
	
	// dense qp row-major
	d_cvt_dense_qp_to_rowmaj(qpd, H, g, A, b, idxb, d_lb0, d_ub0, C, d_lg, d_ug);

	
	// reorder bounds
	for(ii=0; ii<nvd; ii++)
		{
		d_lb[ii] = - QPOASES_INFTY;
		d_ub[ii] = + QPOASES_INFTY;
		}
	for(ii=0; ii<nbd; ii++)
		{
		d_lb[idxb[ii]] = d_lb0[ii];
		d_ub[idxb[ii]] = d_ub0[ii];
		}
	
	// cholesky factorization of H
//	dpotrf_l_libstr(nvd, qpd->Hg, 0, 0, sR, 0, 0);

	// fill in upper triangular of R
//	dtrtr_l_libstr(nvd, sR, 0, 0, sR, 0, 0);

	// extract R
//	d_cvt_strmat2mat(nvd, nvd, sR, 0, 0, R, nvd);

#if 0
	d_print_mat(nvd, nvd, H, nvd);
	d_print_mat(nvd, nvd, R, nvd);
	exit(1);
#endif


	// cold start the dual solution with no active constraints
	int warm_start = args->warm_start;
	if(!warm_start)
		for(ii=0; ii<2*nvd+2*ngd; ii++)
			dual_sol[ii] = 0;


	// solve dense qp
	int nwsr = args->nwsr; // max number of working set recalculations
	double cputime = args->cputime;
	int return_flag = 0;
	if(ngd>0) // QProblem
		{
		QProblemCON(QP, nvd, ngd, HST_POSDEF);
		QProblem_setPrintLevel(QP, PL_MEDIUM);
		QProblem_printProperties(QP);
		return_flag = QProblem_init(QP, H, g, C, d_lb, // initW
            d_ub, d_lg, d_ug, &nwsr, &cputime); //, NULL,
//            dual_sol, NULL, NULL, NULL);
//            NULL, NULL, NULL, NULL);
//            NULL, NULL, NULL, R);
		QProblem_getPrimalSolution(QP, prim_sol);
		QProblem_getDualSolution(QP, dual_sol);
		}
	else // QProblemB
		{
		QProblemBCON(QPB, nvd, HST_POSDEF);
		QProblemB_setPrintLevel(QPB, PL_MEDIUM);
		QProblemB_printProperties(QPB);
		return_flag = QProblemB_init(QPB, H, g, d_lb, // initW
            d_ub, &nwsr, &cputime); //, NULL,
//            dual_sol, NULL, NULL);
		QProblemB_getPrimalSolution(QPB, prim_sol);
		QProblemB_getDualSolution(QPB, dual_sol);
		}
	

	// save solution statistics to memory
	memory->cputime = cputime;
	memory->nwsr = nwsr;
	

#if 0
	d_print_mat(1, nvd, prim_sol, 1);
	exit(1);
#endif

	
	// copy prim_sol and dual_sol to qpd_sol
	d_cvt_vec2strvec(nvd, prim_sol, qpd_sol->v, 0);


	// expand solution
	d_expand_sol_dense2ocp(qp, qpd_sol, qp_sol, cond_workspace);


	// extract solution
	d_cvt_ocp_qp_sol_to_colmaj(qp, qp_sol, hu, hx, hpi, hlam_lb, hlam_ub, hlam_lg, hlam_ug);


    // return
	acados_status = return_flag;
    return acados_status;
//
}



// XXX remove !!!!!
void ocp_qp_condensing_qpoases_initialize(ocp_qp_in *qp_in, void *args_, void *mem_, void **work) {
    ocp_qp_condensing_qpoases_args *args = (ocp_qp_condensing_qpoases_args*) args_;

    // TODO(dimitris): replace dummy commands once interface completed
    args++;
    if (qp_in->nx[0] > 0)
        mem_++;
    work++;
}
void ocp_qp_condensing_qpoases_destroy(void *mem_, void *work) {
    // TODO(dimitris): replace dummy commands once interface completed
    mem_++;
    work++;
}



// robin condensing
#else



#include "acados/ocp_qp/condensing.h"
#include "acados/utils/print.h"

QProblemB QPB;
QProblem QP;
real_t *A_row_major;
real_t *primal_solution;
real_t *dual_solution;
condensing_in in;
condensing_out out;
condensing_workspace work;

// #ifdef DEBUG
// static void print_ocp_qp(ocp_qp_in *in) {
//     int_t N = in->N;
//     for (int_t i = 0; i < N; i++) {
//         print_int_array("nx.txt", in->nx, N+1);
//         print_int_array("nu.txt", in->nu, N);
//         print_int_array("nb.txt", in->nb, N+1);
//         print_int_array("nc.txt", in->nc, N+1);
//     }
// }

// static void print_condensed_QP(const int_t ncv, const int_t nc,
//     condensing_out *out) {

//     print_matrix("hessian.txt", out->H, ncv, ncv);
//     print_array("gradient.txt", out->h, ncv);
//     print_matrix("A.txt", out->A, nc, ncv);
//     print_array("lbA.txt", out->lbA, nc);
//     print_array("ubA.txt", out->ubA, nc);
//     print_array("lb.txt", out->lb, ncv);
//     print_array("ub.txt", out->ub, ncv);
// }
// #endif

static int_t get_num_condensed_vars(ocp_qp_in *in) {
    int_t num_condensed_vars = 0;
    // TODO(robin): this only holds for MPC, not MHE
    num_condensed_vars += 0*(in->nx[1]);
    for (int_t i = 0; i < in->N; i++)
        num_condensed_vars += in->nu[i];
    return num_condensed_vars;
}

static void calculate_num_state_bounds(ocp_qp_in *in) {
    int_zeros(&work.nstate_bounds, in->N+1, 1);
    int_t num_state_bounds;
    for (int_t i = 1; i <= in->N; i++) {
        num_state_bounds = 0;
        for (int_t j = 0; j < in->nb[i]; j++) {
            if (in->idxb[i][j] < in->nx[i])
                num_state_bounds++;
        }
        work.nstate_bounds[i] = num_state_bounds;
    }
}

static int_t get_num_constraints(ocp_qp_in *in) {
    int_t num_constraints = in->nc[0];
    for (int_t i = 1; i <= in->N; i++) {
        num_constraints += in->nc[i] + work.nstate_bounds[i];
    }
    return num_constraints;
}

static void fill_in_condensing_structs(ocp_qp_in *qp_in) {
    int_t N = qp_in->N;
    const int_t *nc = qp_in->nc;

    // condensing input
    in.qp_input = qp_in;

    // condensing output
    int_t nconvars = get_num_condensed_vars(qp_in);
    int_t nconstraints = get_num_constraints(qp_in);
    d_zeros(&out.H, nconvars, nconvars);
    d_zeros(&out.h, nconvars, 1);
    d_zeros(&out.lb, nconvars, 1);
    d_zeros(&out.ub, nconvars, 1);
    d_zeros(&out.A, nconstraints, nconvars);
    d_zeros(&out.lbA, nconstraints, 1);
    d_zeros(&out.ubA, nconstraints, 1);

    for (int_t i = 0; i < nconvars; i++) {
        out.lb[i] = -QPOASES_INFTY;
        out.ub[i] = +QPOASES_INFTY;
    }

    for (int_t i = 0; i < nconstraints; i++) {
        out.lbA[i] = -QPOASES_INFTY;
        out.ubA[i] = +QPOASES_INFTY;
    }

    // condensing workspace
    work.nconvars = nconvars;
    work.nconstraints = nconstraints;
    work.G = calloc(N, sizeof(*work.G));
    work.g = calloc(N, sizeof(*work.g));
    work.D = calloc(N+1, sizeof(*work.D));
    for (int_t i = 0; i < N; i++) {
        work.G[i] = calloc(i+1, sizeof(*(work.G[i])));
        work.D[i] = calloc(i+1, sizeof(*(work.D[i])));
        d_zeros(&work.g[i], qp_in->nx[i], 1);
        for (int_t j = 0; j <= i; j++) {
            d_zeros(&work.G[i][j], qp_in->nx[i], qp_in->nu[j]);
            d_zeros(&work.D[i][j], nc[i], qp_in->nu[j]);
        }
    }
    work.D[N] = calloc(N, sizeof(*(work.D[N])));
    for (int_t i = 0; i < N; i++) {
        d_zeros(&work.D[N][i], nc[N], qp_in->nu[i]);
    }
    d_zeros(&work.W1_x, qp_in->nx[0], qp_in->nx[0]);
    d_zeros(&work.W2_x, qp_in->nx[0], qp_in->nx[0]);
    d_zeros(&work.W1_u, qp_in->nx[0], qp_in->nu[0]);
    d_zeros(&work.W2_u, qp_in->nx[0], qp_in->nu[0]);
    d_zeros(&work.w1, qp_in->nx[0], 1);
    d_zeros(&work.w2, qp_in->nx[0], 1);
    d_zeros(&work.Sx0, qp_in->nu[0], 1);
}

static int_t solve_condensed_QPB(const int_t ncv, QProblemB *QP,
    real_t* primal_solution_, real_t* dual_solution_) {

    int_t nwsr = 1000;
    real_t cpu_time = 100.0;

    QProblemBCON(QP, ncv, HST_POSDEF);
    QProblemB_setPrintLevel(QP, PL_MEDIUM);
    QProblemB_printProperties(QP);

    int_t return_flag = QProblemB_initW(QP, out.H, out.h, out.lb,
            out.ub, &nwsr, &cpu_time, NULL,
            dual_solution_, NULL, NULL);
    QProblemB_getPrimalSolution(QP, primal_solution_);
    QProblemB_getDualSolution(QP, dual_solution_);
    return return_flag;
}

static int_t solve_condensed_QP(const int_t ncv, const int_t ncon, QProblem *QP,
    real_t* primal_solution_, real_t* dual_solution_) {

    int_t nwsr = 1000;
    real_t cpu_time = 100.0;

    QProblemCON(QP, ncv, ncon, HST_POSDEF);
    QProblem_setPrintLevel(QP, PL_MEDIUM);
    QProblem_printProperties(QP);

    int_t return_flag = QProblem_initW(QP, out.H, out.h, A_row_major, out.lb,
            out.ub, out.lbA, out.ubA, &nwsr, &cpu_time, NULL,
            dual_solution_, NULL, NULL, NULL);
    QProblem_getPrimalSolution(QP, primal_solution_);
    QProblem_getDualSolution(QP, dual_solution_);
    return return_flag;
}

static void recover_state_trajectory(ocp_qp_in *qp_in, real_t **x, real_t **u, real_t **pi,
    real_t *primal_solution, real_t *dual_solution, const real_t *x0,
    int_t nconstraints, int_t nconvars) {

    for (int_t i = 0; i < qp_in->nx[0]; i++) {
        x[0][i] = x0[i];
    }
    for (int_t i = 0; i < qp_in->N; i++) {
        for (int_t j = 0; j < qp_in->nx[0]; j++) {
            x[i+1][j] = work.g[i][j];
            for (int_t k = 0; k <= i; k++) {
                for (int_t l = 0; l < qp_in->nu[0]; l++) {
                    x[i+1][j] += work.G[i][k][j+qp_in->nx[0]*l]*primal_solution[qp_in->nu[0]*k+l];
                }
            }
        }
        for (int_t j = 0; j < qp_in->nu[0]; j++) u[i][j] = primal_solution[i*qp_in->nu[0]+j];
        // TODO(robin): this only holds for MPC, not MHE
        // for (int_t j = 0; j < NU; j++) u[i][j] = primal_solution[NX+i*NU+j];
    }

    // Recover multipliers in pi
    // pi_k = lambda_k + Q_k x_k
    int_t cindex = nconvars+nconstraints;
    for (int_t i = qp_in->N; i > 0; i--) {
        int_t idxb = 0;
        cindex -= (work.nstate_bounds[i]+qp_in->nc[i]);
        // pi_k = lambda_k
        for (int_t j = 0; j < qp_in->nx[0]; j++) {
            if (qp_in->nb[i] > idxb && qp_in->idxb[i][idxb] == j) {  // bound on x[j]
                pi[(i-1)][j] = -dual_solution[cindex+idxb];
                idxb++;
            } else {
                pi[(i-1)][j] = 0.0;
            }
        }
        if (qp_in->nc[i] > 0) {
            // pi_k = pi_k + Cx_k+1^T lambda_k+1
            for (int_t j = 0; j < qp_in->nx[0]; j++) {
                for (int_t k = 0; k < qp_in->nc[i]; k++) {
                    pi[(i-1)][j] -= qp_in->Cx[i][j*qp_in->nc[i]+k]
                                                 *dual_solution[cindex+work.nstate_bounds[i]+k];
                }
            }
        }

        // pi_k = pi_k + Q_k x_k + q_k
        for (int_t j = 0; j < qp_in->nx[0]; j++) {
            pi[(i-1)][j] += qp_in->q[i][j];
            for (int_t k = 0; k < qp_in->nx[0]; k++) {
                pi[(i-1)][j] += qp_in->Q[i][k*qp_in->nx[0]+j]*x[i][k];
            }
        }

        if (i < qp_in->N) {
            // pi_k = pi_k + S_k u_k
            for (int_t j = 0; j < qp_in->nx[0]; j++) {
                for (int_t k = 0; k < qp_in->nu[0]; k++) {
                    pi[(i-1)][j] += qp_in->S[i][j*qp_in->nu[0]+k]*u[i][k];
                }
            }

            // pi_k = pi_k + A_k^T pi_k+1
            for (int_t j = 0; j < qp_in->nx[0]; j++) {
                for (int_t k = 0; k < qp_in->nx[0]; k++) {
                    pi[(i-1)][j] += qp_in->A[i][j*qp_in->nx[0]+k]*pi[i][k];
                }
            }
        }
    }
}

static void convert_to_row_major(const real_t *input, real_t *output, const int_t nrows,
    const int_t ncols) {

    for (int_t i = 0; i < nrows; i++) {
        for (int_t j = 0; j < ncols; j++) {
            output[i*ncols+j] = input[j*nrows+i];
        }
    }
}

int_t ocp_qp_condensing_qpoases(ocp_qp_in *qp_in, ocp_qp_out *qp_out,
    void *args_, void *mem_, void *workspace_) {

    int_t ncv = get_num_condensed_vars(qp_in);
    calculate_num_state_bounds(qp_in);
    int_t nconstraints = get_num_constraints(qp_in);
    d_zeros(&primal_solution, ncv, 1);
    d_zeros(&dual_solution, ncv+nconstraints, 1);

    ocp_qp_condensing_qpoases_args *args = (ocp_qp_condensing_qpoases_args*) args_;
    double *workspace = (double*) workspace_;
    fill_in_condensing_structs(qp_in);
    // #ifdef DEBUG
    // print_ocp_qp(qp_in);
    // #endif
    condensing_N2_fixed_initial_state(&in, &out, &work);

    // Process arguments
    args->dummy = 1.0;
    workspace++;
    workspace = 0;
    mem_ = 0;
    (void) mem_;

    d_zeros(&A_row_major, work.nconstraints, work.nconvars);
    convert_to_row_major(out.A, A_row_major, work.nconstraints, work.nconvars);

    // #ifdef DEBUG
    // print_condensed_QP(work.nconvars, work.nconstraints, &out);
    // #endif

#if 0
	d_print_mat(ncv, ncv, out.H, ncv);
	exit(1);
#endif

    int_t return_flag;
    if (work.nconstraints) {
        return_flag = solve_condensed_QP(work.nconvars, work.nconstraints, &QP,
                primal_solution, dual_solution);
    } else {
        return_flag = solve_condensed_QPB(work.nconvars, &QPB, primal_solution, dual_solution);
    }
    recover_state_trajectory(qp_in, qp_out->x, qp_out->u, qp_out->pi,
            primal_solution, dual_solution, qp_in->lb[0], work.nconstraints, work.nconvars);

    d_free(out.H);
    d_free(out.h);
    d_free(out.lb);
    d_free(out.ub);
    d_free(out.A);
    d_free(out.lbA);
    d_free(out.ubA);

    for (int_t i = 0; i < qp_in->N; i++) {
        for (int_t j = 0; j <= i; j++) {
            d_free(work.G[i][j]);
            d_free(work.D[i][j]);
        }
        free(work.G[i]);
        free(work.D[i]);
        d_free(work.g[i]);
    }
    for (int_t i = 0; i < qp_in->N; i++) {
        d_free(work.D[qp_in->N][i]);
    }
    free(work.D[qp_in->N]);
    free(work.G);
    free(work.g);
    free(work.D);
    d_free(work.W1_x);
    d_free(work.W2_x);
    d_free(work.W1_u);
    d_free(work.W2_u);
    d_free(work.w1);
    d_free(work.w2);
    d_free(work.Sx0);
    int_free(work.nstate_bounds);
    d_free(A_row_major);
    d_free(primal_solution);
    d_free(dual_solution);

    return return_flag;
}

int_t ocp_qp_condensing_qpoases_workspace_size(ocp_qp_in *in,
    ocp_qp_condensing_qpoases_args *args) {

    int_t ws_size = 0;
    args->dummy = 0.0;

    int_t N = in->N;
    int_t ncv = get_num_condensed_vars(in);
    int_t ncs = get_num_constraints(in);

    ws_size += 0*(ncv*ncv + ncv + ncv + ncv + ncs*ncv + ncs + ncs);  // condensing output
    ws_size += sizeof(*work.G)*N + sizeof(*(work.G[0]))*(N+1)*N/2
                + in->nx[0]*in->nu[0]*sizeof(*(work.G[0][0]))*(N+1)*N/2;

    return ws_size;
}

void ocp_qp_condensing_qpoases_initialize(ocp_qp_in *qp_in, void *args_, void *mem_, void **work) {
    ocp_qp_condensing_qpoases_args *args = (ocp_qp_condensing_qpoases_args*) args_;

    // TODO(dimitris): replace dummy commands once interface completed
    args->dummy = 42.0;
    if (qp_in->nx[0] > 0)
        (void) mem_;
    (void) work;
}

void ocp_qp_condensing_qpoases_destroy(void *mem_, void *work) {
    // TODO(dimitris): replace dummy commands once interface completed
<<<<<<< HEAD
    (void) mem_;
    (void) work;
}
=======
    mem_++;
    work++;
}



// giaf vs robin condensing
#endif
>>>>>>> 8afd3001
<|MERGE_RESOLUTION|>--- conflicted
+++ resolved
@@ -907,17 +907,11 @@
 
 void ocp_qp_condensing_qpoases_destroy(void *mem_, void *work) {
     // TODO(dimitris): replace dummy commands once interface completed
-<<<<<<< HEAD
     (void) mem_;
     (void) work;
 }
-=======
-    mem_++;
-    work++;
-}
 
 
 
 // giaf vs robin condensing
-#endif
->>>>>>> 8afd3001
+#endif
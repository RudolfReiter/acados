--- conflicted
+++ resolved
@@ -41,20 +41,6 @@
 
 
 
-<<<<<<< HEAD
-=======
-
-// NOTE(dimitris): contains both ocp_qp solvers and condensing with dense solvers
-typedef enum {
-    HPIPM,
-    QPDUNES,
-    CONDENSING_HPIPM,
-    CONDENSING_QPOASES,
-    CONDENSING_QORE
-} ocp_qp_solver_t;
-
-
->>>>>>> 8ae74c50
 typedef struct {
     int (*fun)(ocp_qp_in *qp_in, ocp_qp_out *qp_out, void *args, void *mem, void *work);
     int (*calculate_args_size)(ocp_qp_dims *dims);
@@ -114,13 +100,6 @@
 void compute_ocp_qp_res(ocp_qp_in *qp_in, ocp_qp_out *qp_out, ocp_qp_res *qp_res, ocp_qp_res_ws *res_ws);
 //
 void compute_ocp_qp_res_nrm_inf(ocp_qp_res *qp_res, double res[4]);
-<<<<<<< HEAD
-=======
-//
-int set_qp_solver_fun_ptrs(ocp_qp_solver_t qp_solver_name, void *qp_solver);
-//
-void set_xcond_qp_solver_fun_ptrs(ocp_qp_solver_t qp_solver_name, ocp_qp_xcond_solver *qp_solver);
->>>>>>> 8ae74c50
 
 #ifdef __cplusplus
 } /* extern "C" */

/*
 *    This file is part of acados.
 *
 *    acados is free software; you can redistribute it and/or
 *    modify it under the terms of the GNU Lesser General Public
 *    License as published by the Free Software Foundation; either
 *    version 3 of the License, or (at your option) any later version.
 *
 *    acados is distributed in the hope that it will be useful,
 *    but WITHOUT ANY WARRANTY; without even the implied warranty of
 *    MERCHANTABILITY or FITNESS FOR A PARTICULAR PURPOSE.  See the GNU
 *    Lesser General Public License for more details.
 *
 *    You should have received a copy of the GNU Lesser General Public
 *    License along with acados; if not, write to the Free Software Foundation,
 *    Inc., 51 Franklin Street, Fifth Floor, Boston, MA  02110-1301  USA
 *
 */

#ifndef ACADOS_OCP_QP_OCP_QP_HPMPC_H_
#define ACADOS_OCP_QP_OCP_QP_HPMPC_H_

#include "acados/utils/types.h"
#include "acados/ocp_qp/ocp_qp_common.h"

// OCP QP interface
// struct of arguments to the solver
typedef struct ocp_qp_hpmpc_args_ {
    double tol;
    int max_iter;
    //  double min_step;
    double mu0;
    //  double sigma_min;
    int warm_start;
    int N2;  // horizion length of the partially condensed problem
<<<<<<< HEAD
    double **ux0;
    double **pi0;
    double **lam0;
    double **t0;
=======
    int out_iter;  // number of performed iterations
    double *inf_norm_res;  // array of size 5, returning inf norm res
>>>>>>> d6be4c73
} ocp_qp_hpmpc_args;

int ocp_qp_hpmpc(ocp_qp_in *qp_in, ocp_qp_out *qp_out, ocp_qp_hpmpc_args *qp_args, \
    void *workspace);

int ocp_qp_hpmpc_libstr(ocp_qp_in *qp_in, ocp_qp_out *qp_out, ocp_qp_hpmpc_args *qp_args, \
        void *workspace);

int ocp_qp_hpmpc_libstr_pt(ocp_qp_in *qp_in, ocp_qp_out *qp_out,
  ocp_qp_hpmpc_args *qp_args, int M, double mu_pt, void *workspace);

int ocp_qp_hpnmpc(ocp_qp_in *qp_in, ocp_qp_out *qp_out, ocp_qp_hpmpc_args *qp_args, \
        void *workspace);

int ocp_qp_hpmpc_workspace_size_bytes(int N, int *nx, int *nu, int *nb, int *ng, int **hidxb, \
    ocp_qp_hpmpc_args *hpmpc_args);


#endif  // ACADOS_OCP_QP_OCP_QP_HPMPC_H_<|MERGE_RESOLUTION|>--- conflicted
+++ resolved
@@ -33,15 +33,12 @@
     //  double sigma_min;
     int warm_start;
     int N2;  // horizion length of the partially condensed problem
-<<<<<<< HEAD
     double **ux0;
     double **pi0;
     double **lam0;
     double **t0;
-=======
     int out_iter;  // number of performed iterations
     double *inf_norm_res;  // array of size 5, returning inf norm res
->>>>>>> d6be4c73
 } ocp_qp_hpmpc_args;
 
 int ocp_qp_hpmpc(ocp_qp_in *qp_in, ocp_qp_out *qp_out, ocp_qp_hpmpc_args *qp_args, \

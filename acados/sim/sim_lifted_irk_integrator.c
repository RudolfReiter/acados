/*
 *    This file is part of acados.
 *
 *    acados is free software; you can redistribute it and/or
 *    modify it under the terms of the GNU Lesser General Public
 *    License as published by the Free Software Foundation; either
 *    version 3 of the License, or (at your option) any later version.
 *
 *    acados is distributed in the hope that it will be useful,
 *    but WITHOUT ANY WARRANTY; without even the implied warranty of
 *    MERCHANTABILITY or FITNESS FOR A PARTICULAR PURPOSE.  See the GNU
 *    Lesser General Public License for more details.
 *
 *    You should have received a copy of the GNU Lesser General Public
 *    License along with acados; if not, write to the Free Software Foundation,
 *    Inc., 51 Franklin Street, Fifth Floor, Boston, MA  02110-1301  USA
 *
 */

#include "acados/sim/sim_lifted_irk_integrator.h"

#include <math.h>
#include <stdlib.h>
#include <string.h>

#include "blasfeo/include/blasfeo_target.h"
#include "blasfeo/include/blasfeo_common.h"
#include "blasfeo/include/blasfeo_d_aux_ext_dep.h"
#include "blasfeo/include/blasfeo_d_blas.h"
#include "blasfeo/include/blasfeo_d_kernel.h"
#include "blasfeo/include/blasfeo_i_aux_ext_dep.h"

#include "acados/utils/print.h"


static void sim_lifted_irk_cast_workspace(sim_lifted_irk_workspace *work,
                                          const sim_in *in, void *args) {
    int_t nx = in->nx;
    int_t nu = in->nu;
    int_t nz = in->nz;
    sim_RK_opts *opts = (sim_RK_opts *)args;
    int_t num_stages = opts->num_stages;
    int_t NF = in->num_forw_sens;
    //    int_t num_sys = ceil(num_stages/2.0);
    int_t dim_sys = num_stages * (nx+nz);
    if (opts->scheme.type == simplified_in ||
        opts->scheme.type == simplified_inis) {
        dim_sys = (nx+nz);
        if (num_stages > 1) dim_sys = 2 * (nx+nz);
    }

    char *ptr = (char *)work;
    ptr += sizeof(sim_lifted_irk_workspace);
    work->rhs_in = (real_t *)ptr;
    ptr += ((2*nx+nz) * (1 + NF) + nu + 1) * sizeof(real_t);  // rhs_in
    work->out_tmp = (real_t *)ptr;
    ptr += ((nx+nz) * (1 + NF)) * sizeof(real_t);  // out_tmp
    if (opts->scheme.type == exact) {
        work->ipiv = (int_t *)ptr;
        ptr += (dim_sys) * sizeof(int_t);  // ipiv
        work->sys_mat = (real_t *)ptr;
        ptr += (dim_sys * dim_sys) * sizeof(real_t);  // sys_mat
    }
    work->sys_sol = (real_t *)ptr;
    ptr += ((num_stages * (nx+nz)) * (1 + NF)) * sizeof(real_t);  // sys_sol
    work->VDE_tmp = (real_t **)ptr;
    ptr += (num_stages) * sizeof(real_t *);  // VDE_tmp
    for (int_t i = 0; i < num_stages; i++) {
        work->VDE_tmp[i] = (real_t *)ptr;
        ptr += ((nx+nz) * (1 + NF)) * sizeof(real_t);  // VDE_tmp[i]
    }
    work->jac_tmp = (real_t *)ptr;
    ptr += ((nx+nz) * (2*nx + nz + 1)) * sizeof(real_t);  // jac_tmp

    if (opts->scheme.type == simplified_in ||
        opts->scheme.type == simplified_inis) {
        work->sys_sol_trans = (real_t *)ptr;
        ptr +=
            ((num_stages * (nx+nz)) * (1 + NF)) * sizeof(real_t);  // sys_sol_trans
        work->trans = (real_t *)ptr;
        ptr += (num_stages * num_stages) * sizeof(real_t);  // trans
    }

    if (opts->scheme.type == simplified_in ||
        opts->scheme.type == simplified_inis) {
        work->out_adj_tmp = (real_t *)ptr;
        ptr += (nx) * sizeof(real_t);  // out_adj_tmp
    }

#if !TRIPLE_LOOP
    work->str_mat = (struct d_strmat *)ptr;
    ptr += sizeof(struct d_strmat);
    work->str_sol = (struct d_strmat *)ptr;
    ptr += sizeof(struct d_strmat);
#if defined(LA_HIGH_PERFORMANCE)
    // matrices in matrix struct format:
    int size_strmat = 0;
    size_strmat += d_size_strmat(dim_sys, dim_sys);
    size_strmat += d_size_strmat(dim_sys, 1 + NF);

    d_create_strmat(dim_sys, dim_sys, work->str_mat, ptr);
    ptr += work->str_mat->memory_size;
    d_create_strmat(dim_sys, 1 + NF, work->str_sol, ptr);
    ptr += work->str_sol->memory_size;

#elif defined(LA_REFERENCE)

    //  pointer to column-major matrix
    d_create_strmat(dim_sys, dim_sys, work->str_mat, work->sys_mat);
    d_create_strmat(dim_sys, 1 + NF, work->str_sol, work->sys_sol);

    d_cast_diag_mat2strmat((double *)ptr, work->str_mat);
    ptr += d_size_diag_strmat(dim_sys, dim_sys);

#else  // LA_BLAS

    // not allocate new memory: point to column-major matrix
    d_create_strmat(dim_sys, dim_sys, work->str_mat, work->sys_mat);
    d_create_strmat(dim_sys, 1 + NF, work->str_sol, work->sys_sol);

#endif  // LA_HIGH_PERFORMANCE
#endif  // !TRIPLE_LOOP
}

#if TRIPLE_LOOP

real_t LU_system_ACADO(real_t *const A, int *const perm, int dim) {
    real_t det;
    real_t swap;
    real_t valueMax;
//    printf("LU_system_ACADO, dim: %d \n", dim);

    int DIM = dim;

    int i, j, k;
    int indexMax;
    int intSwap;

    for (i = 0; i < DIM; ++i) {
        perm[i] = i;
    }
    det = 1.0000000000000000e+00;
    for (i = 0; i < (DIM - 1); i++) {
        indexMax = i;
        valueMax = fabs(A[i * DIM + i]);
        for (j = (i + 1); j < DIM; j++) {
            swap = fabs(A[i * DIM + j]);
            if (swap > valueMax) {
                indexMax = j;
                valueMax = swap;
            }
        }
        if (indexMax > i) {
            for (k = 0; k < DIM; ++k) {
                swap = A[k * DIM + i];
                A[k * DIM + i] = A[k * DIM + indexMax];
                A[k * DIM + indexMax] = swap;
            }
            intSwap = perm[i];
            perm[i] = perm[indexMax];
            perm[indexMax] = intSwap;
        }
        //        det *= A[i*DIM+i];
        for (j = i + 1; j < DIM; j++) {
            A[i * DIM + j] = -A[i * DIM + j] / A[i * DIM + i];
            for (k = i + 1; k < DIM; k++) {
                A[k * DIM + j] += A[i * DIM + j] * A[k * DIM + i];
            }
        }
    }
    //    det *= A[DIM*DIM-1];
    //    det = fabs(det);
    return det;
}

real_t solve_system_ACADO(real_t *const A, real_t *const b, int *const perm,
                          int dim, int dim2) {
    int i, j, k;
    int index1;
//    printf("solve_system_ACADO, dim: %d, dim2: %d \n", dim, dim2);

    int DIM = dim;
    int DIM_RHS = dim2;
    real_t *bPerm;
    bPerm = (real_t *) calloc(DIM*DIM_RHS, sizeof(real_t));
    real_t tmp_var;

    for (i = 0; i < DIM; ++i) {
        index1 = perm[i];
        for (j = 0; j < DIM_RHS; ++j) {
            bPerm[j * DIM + i] = b[j * DIM + index1];
        }
    }
    for (j = 1; j < DIM; ++j) {
        for (i = 0; i < j; ++i) {
            tmp_var = A[i * DIM + j];
            for (k = 0; k < DIM_RHS; ++k) {
                bPerm[k * DIM + j] += tmp_var * bPerm[k * DIM + i];
            }
        }
    }
    for (i = DIM - 1; - 1 < i; --i) {
        for (j = DIM - 1; i < j; --j) {
            tmp_var = A[j * DIM + i];
            for (k = 0; k < DIM_RHS; ++k) {
                bPerm[k * DIM + i] -= tmp_var * bPerm[k * DIM + j];
            }
        }
        tmp_var = 1.0 / A[i * (DIM + 1)];
        for (k = 0; k < DIM_RHS; ++k) {
            bPerm[k * DIM + i] = tmp_var * bPerm[k * DIM + i];
        }
    }
    for (k = 0; k < DIM * DIM_RHS; ++k) {
        b[k] = bPerm[k];
    }
    return 0;
}

real_t solve_system_trans_ACADO(real_t *const A, real_t *const b,
                                int *const perm, int dim, int dim2) {
    int i, j, k;
    int index1;
//    printf("solve_system_trans_ACADO, dim: %d, dim2: %d \n", dim, dim2);

    int DIM = dim;
    int DIM_RHS = dim2;
    real_t *bPerm;
    bPerm = (real_t *) calloc(DIM*DIM_RHS, sizeof(real_t));
    real_t tmp_var;

    for (k = 0; k < DIM * DIM_RHS; ++k) {
        bPerm[k] = b[k];
    }
    for (i = 0; i < DIM; i++) {
        for (j = 0; j < i; j++) {
            tmp_var = A[i * DIM + j];
            for (k = 0; k < DIM_RHS; ++k) {
                bPerm[k * DIM + i] -= tmp_var * bPerm[k * DIM + j];
            }
        }
        tmp_var = 1.0 / A[i * (DIM + 1)];
        for (k = 0; k < DIM_RHS; ++k) {
            bPerm[k * DIM + i] = tmp_var * bPerm[k * DIM + i];
        }
    }
    for (j = DIM - 1; j > -1; --j) {
        for (i = DIM - 1; i > j; --i) {
            tmp_var = A[j * DIM + i];
            for (k = 0; k < DIM_RHS; ++k) {
                bPerm[k * DIM + j] += tmp_var * bPerm[k * DIM + i];
            }
        }
    }
    for (i = 0; i < DIM; ++i) {
        index1 = perm[i];
        for (j = 0; j < DIM_RHS; ++j) {
            b[j * DIM + index1] = bPerm[j * DIM + i];
        }
    }
    return 0;
}

#endif

void transform_mat(real_t *mat, real_t *trans, real_t *mat_trans,
                   const int_t stages, const int_t n, const int_t m) {
    //    print_matrix_name("stdout", "trans", trans, stages, stages);
    for (int_t i = 0; i < stages * n * m; i++) mat_trans[i] = 0.0;
    for (int_t j = 0; j < m; j++) {
        for (int_t s2 = 0; s2 < stages; s2++) {
            for (int_t s1 = 0; s1 < stages; s1++) {
                if (trans[s2 * stages + s1] != 0) {
                    for (int_t i = 0; i < n; i++) {
                        mat_trans[j * (stages * n) + s1 * n + i] +=
                            trans[s2 * stages + s1] *
                            mat[j * (stages * n) + s2 * n + i];
                    }
                }
            }
        }
    }
}

void transform_vec(real_t *mat, real_t *trans, real_t *mat_trans,
                   const int_t stages, const int_t n) {
    for (int_t i = 0; i < stages * n; i++) mat_trans[i] = 0.0;
    for (int_t s2 = 0; s2 < stages; s2++) {
        for (int_t s1 = 0; s1 < stages; s1++) {
            for (int_t i = 0; i < n; i++) {
                mat_trans[s1 * n + i] +=
                    trans[s2 * stages + s1] * mat[s2 * n + i];
            }
        }
    }
}

void construct_subsystems(real_t *mat, real_t **mat2, const int_t stages,
                          const int_t n, const int_t m) {
    int_t idx = 0;
    for (int_t s1 = 0; s1 < stages; s1++) {
        if ((s1 + 1) < stages) {  // complex conjugate pair of eigenvalues
            for (int_t j = 0; j < m; j++) {
                for (int_t i = 0; i < n; i++) {
                    mat2[idx][j * 2 * n + i] =
                        mat[j * (stages * n) + s1 * n + i];
                }
            }
            s1++;
            for (int_t j = 0; j < m; j++) {
                for (int_t i = 0; i < n; i++) {
                    mat2[idx][j * 2 * n + n + i] =
                        mat[j * (stages * n) + s1 * n + i];
                }
            }
        } else {  // real eigenvalue
            for (int_t j = 0; j < m; j++) {
                for (int_t i = 0; i < n; i++) {
                    mat2[idx][j * n + i] = mat[j * (stages * n) + s1 * n + i];
                }
            }
        }
        idx++;
    }
}

void destruct_subsystems(real_t *mat, real_t **mat2, const int_t stages,
                         const int_t n, const int_t m) {
    int_t idx = 0;
    for (int_t s1 = 0; s1 < stages; s1++) {
        if ((s1 + 1) < stages) {  // complex conjugate pair of eigenvalues
            for (int_t j = 0; j < m; j++) {
                for (int_t i = 0; i < n; i++) {
                    mat[j * (stages * n) + s1 * n + i] =
                        mat2[idx][j * 2 * n + i];
                }
            }
            s1++;
            for (int_t j = 0; j < m; j++) {
                for (int_t i = 0; i < n; i++) {
                    mat[j * (stages * n) + s1 * n + i] =
                        mat2[idx][j * 2 * n + n + i];
                }
            }
        } else {  // real eigenvalue
            for (int_t j = 0; j < m; j++) {
                for (int_t i = 0; i < n; i++) {
                    mat[j * (stages * n) + s1 * n + i] = mat2[idx][j * n + i];
                }
            }
        }
        idx++;
    }
}

void form_linear_system_matrix(int_t istep, const sim_in *in, void *args,
                               sim_lifted_irk_memory *mem,
                               sim_lifted_irk_workspace *work, real_t *sys_mat,
                               real_t **sys_mat2, real_t timing_ad) {
    int_t nx = in->nx;
    int_t nz = in->nz;
    int_t nu = in->nu;
    real_t H_INT = in->step;
    sim_RK_opts *opts = (sim_RK_opts *)args;
    int_t num_stages = opts->num_stages;
    real_t *A_mat = opts->A_mat;
    real_t *c_vec = opts->c_vec;

    real_t tmp_eig, tmp_eig2;
    acados_timer timer_ad;
    real_t *out_tmp = work->out_tmp;
    real_t *rhs_in = work->rhs_in;
    real_t *jac_tmp = work->jac_tmp;

    real_t **jac_traj = mem->jac_traj;
    real_t *K_traj = mem->K_traj;

    int_t i, j, s1, s2;
    if ((opts->scheme.type == simplified_in ||
         opts->scheme.type == simplified_inis) &&
        istep == 0 && !opts->scheme.freeze) {
        int idx = 0;
        for (s1 = 0; s1 < num_stages; s1++) {
            if ((s1 + 1) == num_stages) {  // real eigenvalue
                for (i = 0; i < (nx+nz) * (nx+nz); i++) sys_mat2[idx][i] = 0.0;
            } else {  // complex conjugate pair
                for (i = 0; i < 4 * (nx+nz) * (nx+nz); i++) sys_mat2[idx][i] = 0.0;
                s1++;  // skip the complex conjugate eigenvalue
            }
            idx++;
        }
    } else if (opts->scheme.type == exact) {
        for (i = 0; i < num_stages * (nx+nz) * num_stages * (nx+nz); i++)
            sys_mat[i] = 0.0;
    }

    for (s1 = 0; s1 < num_stages; s1++) {
        //                if (opts->scheme.type == exact || s1 == 0) {
        for (i = 0; i < nx; i++) {
            rhs_in[i] = out_tmp[i];
        }
<<<<<<< HEAD
        for (i = 0; i < (nx+nz); i++) {
            rhs_in[nx+i] = K_traj[istep * num_stages * (nx+nz) + s1 * (nx+nz) + i];
        }
        for (i = 0; i < nu; i++) rhs_in[nx + (nx+nz) + i] = in->u[i];
        rhs_in[nx + (nx+nz) + nu] =
            ((real_t)istep + c_vec[s1]) / ((real_t)in->nSteps);  // time
=======
        for (i = 0; i < nu; i++) rhs_in[nx + i] = in->u[i];
        rhs_in[nx + nu] =
            ((real_t)istep + c_vec[s1]) / ((real_t)in->num_steps);  // time
>>>>>>> 6b1749fa
        for (s2 = 0; s2 < num_stages; s2++) {
            for (i = 0; i < nx; i++) {
                rhs_in[i] += H_INT * A_mat[s2 * num_stages + s1] *
                             K_traj[istep * num_stages * (nx+nz) + s2 * (nx+nz) + i];
            }
        }
        acados_tic(&timer_ad);
        in->jac_fun(nx, rhs_in, jac_tmp, in->jac);  // k evaluation
        timing_ad += acados_toc(&timer_ad);
//        printMatrix("jac_tmp",&jac_tmp[nx+nz],(nx+nz),(2*nx+nz));
        //                }
        if (opts->scheme.type == simplified_in ||
            opts->scheme.type == simplified_inis) {
            for (i = 0; i < (nx+nz) * (2*nx+nz); i++)
                jac_traj[istep * num_stages + s1][i] = jac_tmp[(nx+nz) + i];
        }
        // put jac_tmp in sys_mat:
        if (opts->scheme.type == exact) {
            for (j = 0; j < (nx+nz); j++) {
                for (i = 0; i < (nx+nz); i++) {
                    sys_mat[(s1 * (nx+nz) + j) * num_stages * (nx+nz) + s1 * (nx+nz) + i]
                            += jac_tmp[(nx+nz)*(1+nx) + j * (nx+nz) + i];
                }
            }
            for (s2 = 0; s2 < num_stages; s2++) {
                for (j = 0; j < nx; j++) {
                    for (i = 0; i < (nx+nz); i++) {
                        sys_mat[(s2 * (nx+nz) + j) * num_stages * (nx+nz) + s1 * (nx+nz) +
                                i] += H_INT * A_mat[s2 * num_stages + s1] *
                                        jac_tmp[(nx+nz) + j * (nx+nz) + i];
                    }
                }
            }
        }
    }

    int idx = 0;
    for (s1 = 0; s1 < num_stages; s1++) {
        // put jac_traj[0] in sys_mat:
        if ((opts->scheme.type == simplified_in ||
             opts->scheme.type == simplified_inis) &&
            istep == 0 && !opts->scheme.freeze) {
            if ((s1 + 1) == num_stages) {  // real eigenvalue
                for (j = 0; j < nx; j++) {
                    for (i = 0; i < (nx+nz); i++) {
                        sys_mat2[idx][j * (nx+nz) + i] += jac_traj[0][j * (nx+nz) + i];
                    }
                }
            } else {  // complex conjugate pair
                for (j = 0; j < nx; j++) {
                    for (i = 0; i < (nx+nz); i++) {
                        sys_mat2[idx][j * 2 * (nx+nz) + i] +=
                            jac_traj[0][j * (nx+nz) + i];
                        sys_mat2[idx][((nx+nz) + j) * 2 * (nx+nz) + (nx+nz) + i] +=
                            jac_traj[0][j * (nx+nz) + i];
                    }
                }
                s1++;  // skip the complex conjugate eigenvalue
            }
            idx++;
        }
    }

    if ((opts->scheme.type == simplified_in ||
         opts->scheme.type == simplified_inis) &&
        istep == 0 && !opts->scheme.freeze) {
        int idx = 0;
        for (s1 = 0; s1 < num_stages; s1++) {
            if ((s1 + 1) == num_stages) {  // real eigenvalue
                    tmp_eig = 1.0 / H_INT * opts->scheme.eig[s1];
                    for (i = 0; i < (nx+nz)*(nx+nz); i++) {
                        sys_mat2[idx][i] += tmp_eig*jac_traj[0][nx * (nx+nz) + i];
                    }
            } else {  // complex conjugate pair
                    tmp_eig = 1.0 / H_INT * opts->scheme.eig[s1];
                    tmp_eig2 = 1.0 / H_INT * opts->scheme.eig[s1 + 1];
                    for (j = 0; j < (nx+nz); j++) {
                        for (i = 0; i < (nx+nz); i++) {
                            sys_mat2[idx][j * 2 * (nx+nz) + i] +=
                                    tmp_eig*jac_traj[0][nx * (nx+nz) + j*(nx+nz) + i];
                        }
                    }
                    for (j = 0; j < (nx+nz); j++) {
                        for (i = 0; i < (nx+nz); i++) {
                            sys_mat2[idx][j * 2 * (nx+nz) + ((nx+nz) + i)] +=
                                    tmp_eig2*jac_traj[0][nx * (nx+nz) + j*(nx+nz) + i];
                        }
                    }
                    for (j = 0; j < (nx+nz); j++) {
                        for (i = 0; i < (nx+nz); i++) {
                            sys_mat2[idx][((nx+nz) + j) * 2 * (nx+nz) + i] -=
                                    tmp_eig2*jac_traj[0][nx * (nx+nz) + j*(nx+nz) + i];
                        }
                    }
                    for (j = 0; j < (nx+nz); j++) {
                        for (i = 0; i < (nx+nz); i++) {
                            sys_mat2[idx][((nx+nz) + j) * 2 * (nx+nz) + ((nx+nz) + i)] +=
                                    tmp_eig*jac_traj[0][nx * (nx+nz) + j*(nx+nz) + i];
                        }
                    }
                s1++;  // skip the complex conjugate eigenvalue
            }
            idx++;
        }
    }
}

int_t sim_lifted_irk(const sim_in *in, sim_out *out, void *args, void *mem_,
                     void *work_) {
    int_t nx = in->nx;
    int_t nz = in->nz;
    int_t nu = in->nu;
    sim_RK_opts *opts = (sim_RK_opts *)args;
    int_t num_stages = opts->num_stages;
    int_t dim_sys = num_stages * (nx+nz);
    int_t i, s1, s2, j, istep;
    sim_lifted_irk_memory *mem = (sim_lifted_irk_memory *)mem_;
    sim_lifted_irk_workspace *work = (sim_lifted_irk_workspace *)work_;
    sim_lifted_irk_cast_workspace(work, in, args);
    real_t H_INT = in->step;
    int_t NF = in->num_forw_sens;

    real_t *A_mat = opts->A_mat;
    real_t *b_vec = opts->b_vec;
    real_t *c_vec = opts->c_vec;

    //    print_matrix("stdout", A_mat, num_stages, num_stages);

    real_t **VDE_tmp = work->VDE_tmp;
    real_t *out_tmp = work->out_tmp;
    real_t *rhs_in = work->rhs_in;

    real_t **jac_traj = mem->jac_traj;

    real_t *K_traj = mem->K_traj;
    real_t *DK_traj = mem->DK_traj;
    real_t *delta_DK_traj = mem->delta_DK_traj;
    real_t *mu_traj = mem->mu_traj;
    real_t *adj_traj = mem->adj_traj;

    real_t *adj_tmp = work->out_adj_tmp;

    int *ipiv = work->ipiv;    // pivoting vector
    int **ipiv2 = mem->ipiv2;  // pivoting vector
    real_t *sys_mat = work->sys_mat;
    real_t **sys_mat2 = mem->sys_mat2;
    real_t *sys_sol = work->sys_sol;
    real_t **sys_sol2 = mem->sys_sol2;
    real_t *sys_sol_trans = work->sys_sol_trans;
#if !TRIPLE_LOOP
    struct d_strmat *str_mat = work->str_mat;
    struct d_strmat **str_mat2 = mem->str_mat2;

    struct d_strmat *str_sol = work->str_sol;
    struct d_strmat **str_sol2 = mem->str_sol2;
#endif  // !TRIPLE_LOOP

    acados_timer timer, timer_la, timer_ad;
    real_t timing_la = 0.0;
    real_t timing_ad = 0.0;

    if (NF != nx + nu) return -1;  // NOT YET IMPLEMENTED
//    printf("NU = %d, NF = %d \n", nu, NF);

    acados_tic(&timer);
    for (i = 0; i < nx; i++) out_tmp[i] = in->x[i];
    for (i = 0; i < nx * NF; i++)
        out_tmp[nx + i] = in->S_forw[i];  // sensitivities

    for (i = 0; i < nu; i++) rhs_in[(2*nx+nz) * (1 + NF) + i] = in->u[i];

    if (opts->scheme.type == simplified_in ||
        opts->scheme.type == simplified_inis) {
        for (i = 0; i < nx; i++) adj_tmp[i] = in->S_adj[i];
    }

    // Newton step of the collocation variables with respect to the inputs:
    if (NF == (nx + nu) && in->sens_adj) {
        for (istep = in->num_steps - 1; istep > -1; istep--) {  // ADJOINT update
            for (s1 = 0; s1 < num_stages; s1++) {
                for (j = 0; j < nx; j++) {  // step in X
                    for (i = 0; i < (nx+nz); i++) {
                        K_traj[(istep * num_stages + s1) * (nx+nz) + i] +=
                            DK_traj[(istep * num_stages + s1) * (nx+nz) * (nx + nu) +
                                    j * (nx+nz) + i] *
                            (in->x[j] - mem->x[j]);  // RK step
                    }
                    mem->x[j] = in->x[j];
                }
                for (j = 0; j < nu; j++) {  // step in U
                    for (i = 0; i < (nx+nz); i++) {
                        K_traj[(istep * num_stages + s1) * (nx+nz) + i] +=
                            DK_traj[(istep * num_stages + s1) * (nx+nz) * (nx + nu) +
                                    (nx + j) * (nx+nz) + i] *
                            (in->u[j] - mem->u[j]);  // RK step
                    }
                    mem->u[j] = in->u[j];
                }
            }
            if (opts->scheme.type == simplified_inis && !opts->scheme.freeze) {
                for (s1 = 0; s1 < num_stages; s1++) {
                    for (j = 0; j < NF; j++) {
                        for (i = 0; i < (nx+nz); i++) {
                            DK_traj[(istep * num_stages + s1) * (nx+nz) * NF +
                                    j * (nx+nz) + i] +=
                                delta_DK_traj[(istep * num_stages + s1) * (nx+nz) *
                                                  NF +
                                              j * (nx+nz) + i];
                        }
                    }
                }
            }

            // Newton step of the Lagrange multipliers mu, based on adj_traj:
            if (opts->scheme.type == simplified_in ||
                opts->scheme.type == simplified_inis) {
                for (s1 = 0; s1 < num_stages; s1++) {
                    for (i = 0; i < (nx+nz); i++) {
                        sys_sol[s1 * (nx+nz) + i] =
                                -adj_traj[istep * num_stages * (2*nx+nz) + s1 * (2*nx+nz) + nx + i];
                        for (s2 = 0; s2 < num_stages; s2++) {
                            sys_sol[s1 * (nx+nz) + i] -=
                                H_INT * A_mat[s1 * num_stages + s2] *
                                adj_traj[istep * num_stages * (2*nx+nz) + s2 * (2*nx+nz) + i];
                        }
                        sys_sol[s1 * (nx+nz) + i] += in->grad_K[s1 * (nx+nz) + i];
                    }
                    for (i = 0; i < nx; i++) {
                        sys_sol[s1 * (nx+nz) + i] -= H_INT * b_vec[s1] * adj_tmp[i];
                    }
                }
                //                print_matrix("stdout", sys_sol, 1,
                //                num_stages*nx); print_matrix("stdout",
                //                sys_sol, 1, 1);

                // TRANSFORM using transf1_T:
                if (opts->scheme.type == simplified_in ||
                    opts->scheme.type == simplified_inis) {
                    // apply the transf1 operation:
                    for (s1 = 0; s1 < num_stages; s1++) {
                        for (s2 = 0; s2 < num_stages; s2++) {
                            work->trans[s2 * num_stages + s1] =
                                1.0 / H_INT *
                                opts->scheme.transf1_T[s2 * num_stages + s1];
                        }
                    }
                    transform_vec(sys_sol, work->trans, sys_sol_trans,
                                  num_stages, (nx+nz));

                    // construct sys_sol2 from sys_sol_trans:
                    construct_subsystems(sys_sol_trans, sys_sol2, num_stages,
                                         (nx+nz), 1);
                }
                acados_tic(&timer_la);
                int_t idx = 0;
                for (s1 = 0; s1 < num_stages; s1++) {
                    // THIS LOOP IS PARALLELIZABLE BECAUSE OF DECOMPOSABLE
                    // LINEAR SUBSYSTEMS
                    if (opts->scheme.type == simplified_in ||
                        opts->scheme.type == simplified_inis) {
                        sys_mat = sys_mat2[idx];
                        ipiv = ipiv2[idx];
                        sys_sol = sys_sol2[idx];
#if !TRIPLE_LOOP
                        str_mat = str_mat2[idx];
                        str_sol = str_sol2[idx];
#endif
                        idx++;
                        if ((s1 + 1) < num_stages) {
                            dim_sys = 2 * (nx+nz);
                            s1++;  // complex conjugate pair of eigenvalues
                        } else {
                            dim_sys = (nx+nz);
                        }
                    } else {
                        dim_sys = num_stages * (nx+nz);
                        s1 = num_stages;  // break out of for-loop
                    }
#if TRIPLE_LOOP
                    solve_system_trans_ACADO(sys_mat, sys_sol, ipiv, dim_sys,
                                             1);
#else  // TRIPLE_LOOP
#error : NOT YET IMPLEMENTED
#endif  // TRIPLE_LOOP
                }
                timing_la += acados_toc(&timer_la);
                // TRANSFORM using transf2_T:
                if (opts->scheme.type == simplified_in ||
                    opts->scheme.type == simplified_inis) {
                    // construct sys_sol_trans from sys_sol2:
                    destruct_subsystems(sys_sol_trans, sys_sol2, num_stages, (nx+nz),
                                        1);

                    // apply the transf2 operation:
                    sys_sol = work->sys_sol;
                    transform_vec(sys_sol_trans, opts->scheme.transf2_T,
                                  sys_sol, num_stages, (nx+nz));
                }

                // update mu_traj
                for (s1 = 0; s1 < num_stages; s1++) {
                    for (i = 0; i < (nx+nz); i++) {
                        mu_traj[istep * num_stages * (nx+nz) + s1 * (nx+nz) + i] +=
                            sys_sol[s1 * (nx+nz) + i];
                    }
                }

                // update adj_tmp:
                // TODO(rien): USE ADJOINT DIFFERENTIATION HERE INSTEAD !!:
                for (j = 0; j < nx; j++) {
                    for (s1 = 0; s1 < num_stages; s1++) {
                        for (i = 0; i < (nx+nz); i++) {
                            adj_tmp[j] -=
                                mu_traj[istep * num_stages * (nx+nz) + s1 * (nx+nz) + i] *
                                jac_traj[istep * num_stages + s1][j * (nx+nz) + i];
                        }
                    }
                }
            }
        }
    }

    if (opts->scheme.type == simplified_in ||
        opts->scheme.type == simplified_inis) {
        for (i = 0; i < NF; i++) out->grad[i] = 0.0;
    }

    for (istep = 0; istep < in->num_steps; istep++) {
// form linear system matrix (explicit ODE case):

        form_linear_system_matrix(istep, in, args, mem, work, sys_mat, sys_mat2, timing_ad);

        int_t idx;
        if (opts->scheme.type == exact || (istep == 0 && !opts->scheme.freeze)) {
            acados_tic(&timer_la);
            idx = 0;
            for (s1 = 0; s1 < num_stages; s1++) {
                // THIS LOOP IS PARALLELIZABLE BECAUSE OF DECOMPOSABLE LINEAR
                // SUBSYSTEMS
                if (opts->scheme.type == simplified_in ||
                    opts->scheme.type == simplified_inis) {
                    sys_mat = sys_mat2[idx];
                    ipiv = ipiv2[idx];
#if !TRIPLE_LOOP
                    str_mat = str_mat2[idx];
#endif
                    idx++;
                    if ((s1 + 1) < num_stages) {
                        dim_sys = 2 * (nx+nz);
                        s1++;  // complex conjugate pair of eigenvalues
                    } else {
                        dim_sys = (nx+nz);
                    }
                } else {
                    dim_sys = num_stages * (nx+nz);
                    s1 = num_stages;  // break out of for-loop
                }
#if TRIPLE_LOOP
                LU_system_ACADO(sys_mat, ipiv, dim_sys);
#else  // TRIPLE_LOOP
// ---- BLASFEO: LU factorization ----
#if defined(LA_HIGH_PERFORMANCE)
                d_cvt_mat2strmat(dim_sys, dim_sys, sys_mat, dim_sys, str_mat, 0,
                                 0);  // mat2strmat
#endif  // LA_BLAS | LA_REFERENCE
                dgetrf_libstr(dim_sys, dim_sys, str_mat, 0, 0, str_mat, 0, 0,
                              ipiv);  // Gauss elimination
// ---- BLASFEO: LU factorization ----
#endif  // TRIPLE_LOOP
            }
            timing_la += acados_toc(&timer_la);
        }

        if (opts->scheme.type == simplified_in ||
            opts->scheme.type == simplified_inis) {
            sys_sol = work->sys_sol;
            sys_sol_trans = work->sys_sol_trans;
        }
        for (s1 = 0; s1 < num_stages; s1++) {
            for (j = 0; j < (1 + NF); j++) {
                for (i = 0; i < nx; i++) {
                    rhs_in[j*(2*nx+nz)+i] = out_tmp[j*nx+i];
                }
                for (i = nx; i < (2*nx+nz); i++) {
                    rhs_in[j*(2*nx+nz)+i] = 0.0;
                }
            }
            for (i = 0; i < nx+nz; i++) {
                rhs_in[nx+i] = K_traj[istep * num_stages * (nx+nz) + s1 * (nx+nz) + i];
            }
            for (s2 = 0; s2 < num_stages; s2++) {
                for (i = 0; i < nx; i++) {
                    rhs_in[i] += H_INT * A_mat[s2 * num_stages + s1] *
                                 K_traj[istep * num_stages * (nx+nz) + s2 * (nx+nz) + i];
                }
                if (opts->scheme.type == simplified_inis) {
                    for (j = 0; j < NF; j++) {
                        for (i = 0; i < nx; i++) {
                            rhs_in[(j + 1) * (2*nx+nz) + i] +=
                                H_INT * A_mat[s2 * num_stages + s1] *
                                DK_traj[(istep * num_stages + s2) * (nx+nz) * NF +
                                        j * (nx+nz) + i];
                        }
                    }
                }
            }
<<<<<<< HEAD
            if (opts->scheme.type == simplified_inis) {
                for (j = 0; j < NF; j++) {
                    for (i = 0; i < (nx+nz); i++) {
                        rhs_in[(j + 1) * (2*nx+nz) + nx + i] +=
                            DK_traj[(istep * num_stages + s1) * (nx+nz) * NF +
                                    j * (nx+nz) + i];
                    }
                }
            }
            rhs_in[(2*nx+nz)*(1+NF)+nu] = ((real_t) istep+c_vec[s1])/((real_t) in->nSteps);  // time
=======
            rhs_in[nx*(1+NF)+nu] = ((real_t) istep+c_vec[s1])/((real_t) in->num_steps);  // time
>>>>>>> 6b1749fa

            acados_tic(&timer_ad);
            in->VDE_forw(nx, nu, rhs_in, VDE_tmp[s1], in->vde);  // k evaluation
            timing_ad += acados_toc(&timer_ad);

            // put VDE_tmp in sys_sol:
            for (j = 0; j < 1 + NF; j++) {
                for (i = 0; i < (nx+nz); i++) {
                    sys_sol[j * num_stages * (nx+nz) + s1 * (nx+nz) + i] =
                        -VDE_tmp[s1][j * (nx+nz) + i];
                }
            }
        }

        // Inexact Newton with Iterated Sensitivities (INIS) based gradient
        // correction:
        if (opts->scheme.type == simplified_inis) {
            for (j = 0; j < NF; j++) {
                for (i = 0; i < num_stages * (nx+nz); i++) {
                    out->grad[j] += mu_traj[istep * num_stages * (nx+nz) + i] *
                                    sys_sol[(j + 1) * num_stages * (nx+nz) + i];
                }
            }
        }

        if (opts->scheme.type == simplified_in ||
            opts->scheme.type == simplified_inis) {
            // apply the transf1 operation:
            for (s1 = 0; s1 < num_stages; s1++) {
                for (s2 = 0; s2 < num_stages; s2++) {
                    work->trans[s2 * num_stages + s1] =
                        1.0 / H_INT *
                        opts->scheme.transf1[s2 * num_stages + s1];
                }
            }
            if (!opts->scheme.freeze) {
                transform_mat(sys_sol, work->trans, sys_sol_trans, num_stages,
                              (nx+nz), 1 + NF);
            } else {
                transform_mat(sys_sol, work->trans, sys_sol_trans, num_stages,
                              (nx+nz), 1);
            }

            // construct sys_sol2 from sys_sol_trans:
            if (!opts->scheme.freeze) {
                construct_subsystems(sys_sol_trans, sys_sol2, num_stages, (nx+nz),
                                     1 + NF);
            } else {
                construct_subsystems(sys_sol_trans, sys_sol2, num_stages, (nx+nz),
                                     1);
            }
        }

        acados_tic(&timer_la);
        idx = 0;
        for (s1 = 0; s1 < num_stages; s1++) {
            // THIS LOOP IS PARALLELIZABLE BECAUSE OF DECOMPOSABLE LINEAR
            // SUBSYSTEMS
            if (opts->scheme.type == simplified_in ||
                opts->scheme.type == simplified_inis) {
                sys_mat = sys_mat2[idx];
                ipiv = ipiv2[idx];
                sys_sol = sys_sol2[idx];
#if !TRIPLE_LOOP
                str_mat = str_mat2[idx];
                str_sol = str_sol2[idx];
#endif
                idx++;
                if ((s1 + 1) < num_stages) {
                    dim_sys = 2 * (nx+nz);
                    s1++;  // complex conjugate pair of eigenvalues
                } else {
                    dim_sys = (nx+nz);
                }
            } else {
                dim_sys = num_stages * (nx+nz);
                s1 = num_stages;  // break out of for-loop
            }
#if TRIPLE_LOOP
            if (!opts->scheme.freeze) {
                solve_system_ACADO(sys_mat, sys_sol, ipiv, dim_sys, 1 + NF);
            } else {
                solve_system_ACADO(sys_mat, sys_sol, ipiv, dim_sys, 1);
            }
#else  // TRIPLE_LOOP
#if defined(LA_HIGH_PERFORMANCE)
            // ---- BLASFEO: row transformations + backsolve ----
            d_cvt_mat2strmat(dim_sys, 1 + NF, sys_sol, dim_sys, str_sol, 0,
                             0);                    // mat2strmat
            drowpe_libstr(dim_sys, ipiv, str_sol);  // row permutations
            dtrsm_llnu_libstr(dim_sys, 1 + NF, 1.0, str_mat, 0, 0, str_sol, 0,
                              0, str_sol, 0, 0);  // L backsolve
            dtrsm_lunn_libstr(dim_sys, 1 + NF, 1.0, str_mat, 0, 0, str_sol, 0,
                              0, str_sol, 0, 0);  // U backsolve
            d_cvt_strmat2mat(dim_sys, 1 + NF, str_sol, 0, 0, sys_sol,
                             dim_sys);  // strmat2mat
                                        // BLASFEO: row transformations + backsolve
#else   // LA_BLAS | LA_REFERENCE
            // ---- BLASFEO: row transformations + backsolve ----
            drowpe_libstr(dim_sys, ipiv, str_sol);  // row permutations
            dtrsm_llnu_libstr(dim_sys, 1 + NF, 1.0, str_mat, 0, 0, str_sol, 0,
                              0, str_sol, 0, 0);  // L backsolve
            dtrsm_lunn_libstr(dim_sys, 1 + NF, 1.0, str_mat, 0, 0, str_sol, 0,
                              0, str_sol, 0, 0);  // U backsolve
                                                  // BLASFEO: row transformations + backsolve
#endif  // LA_BLAFEO
#endif  // TRIPLE_LOOP
        }
        timing_la += acados_toc(&timer_la);
        if (opts->scheme.type == simplified_in || opts->scheme.type == simplified_inis) {
            // construct sys_sol_trans from sys_sol2:
            if (!opts->scheme.freeze) {
                destruct_subsystems(sys_sol_trans, sys_sol2, num_stages, (nx+nz),
                                    1 + NF);
            } else {
                destruct_subsystems(sys_sol_trans, sys_sol2, num_stages, (nx+nz), 1);
            }

            // apply the transf2 operation:
            sys_sol = work->sys_sol;
            if (!opts->scheme.freeze) {
                transform_mat(sys_sol_trans, opts->scheme.transf2, sys_sol,
                              num_stages, (nx+nz), 1 + NF);
            } else {
                transform_mat(sys_sol_trans, opts->scheme.transf2, sys_sol,
                              num_stages, (nx+nz), 1);
            }
        }

        // Newton step of the collocation variables
        for (i = 0; i < num_stages * (nx+nz); i++) {
            K_traj[istep * num_stages * (nx+nz) + i] += sys_sol[i];
        }
        for (s1 = 0; s1 < num_stages; s1++) {
            for (i = 0; i < nx; i++) {
                out_tmp[i] +=
                    H_INT * b_vec[s1] *
                    K_traj[istep * num_stages * (nx+nz) + s1 * (nx+nz) + i];  // RK step
            }
        }

        // Sensitivities collocation variables
        for (s1 = 0; s1 < num_stages; s1++) {
            for (j = 0; j < NF; j++) {
                for (i = 0; i < (nx+nz); i++) {
                    if (opts->scheme.type == simplified_inis && in->sens_adj &&
                        !opts->scheme.freeze) {
                        delta_DK_traj[(istep * num_stages + s1) * (nx+nz) * NF +
                                      j * (nx+nz) + i] =
                            sys_sol[(j + 1) * num_stages * (nx+nz) + s1 * (nx+nz) + i];
                    } else if (opts->scheme.type == simplified_inis &&
                               !opts->scheme.freeze) {
                        DK_traj[(istep * num_stages + s1) * (nx+nz) * NF + j * (nx+nz) +
                                i] +=
                            sys_sol[(j + 1) * num_stages * (nx+nz) + s1 * (nx+nz) + i];
                    } else if (!opts->scheme.freeze) {
                        DK_traj[(istep * num_stages + s1) * (nx+nz) * NF + j * (nx+nz) +
                                i] =
                            sys_sol[(j + 1) * num_stages * (nx+nz) + s1 * (nx+nz) + i];
                    }
                }
            }
        }
        for (s1 = 0; s1 < num_stages; s1++) {
            for (j = 0; j < NF; j++) {
                for (i = 0; i < nx; i++) {
                    out_tmp[nx + j*nx + i] += H_INT * b_vec[s1] *
                            DK_traj[(istep * num_stages + s1) * (nx+nz) * NF +
                                    j * (nx+nz) + i];  // RK step
                }
            }
        }

        if (opts->scheme.type == simplified_inis ||
            opts->scheme.type == simplified_in) {
            // Adjoint derivatives:
            for (s1 = 0; s1 < num_stages; s1++) {
                for (j = 0; j < (2*nx+nz); j++) {
                    adj_traj[istep * num_stages * (2*nx+nz) + s1 * (2*nx+nz) + j] = 0.0;
                    for (i = 0; i < (nx+nz); i++) {
                        adj_traj[istep * num_stages * (2*nx+nz) + s1 * (2*nx+nz) + j] +=
                            mu_traj[istep * num_stages * (nx+nz) + s1 * (nx+nz) + i] *
                            jac_traj[istep * num_stages + s1][j * (nx+nz) + i];
                    }
                }
            }
        }
        //        print_matrix_name("stdout", "adj_traj", &adj_traj[0], 1,
        //        num_stages*nx); print_matrix_name("stdout", "mu_traj",
        //        &mu_traj[0], 1, num_stages*nx); print_matrix_name("stdout",
        //        "DK_traj", &DK_traj[0], 1, nx*NF); print_matrix_name("stdout",
        //        "VDE_tmp[0]", &VDE_tmp[0][0], 1, nx*(NF+1));
        //        print_matrix_name("stdout", "VDE_tmp[1]", &VDE_tmp[1][0], 1,
        //        nx*(NF+1));
        if (opts->scheme.type == simplified_in) {
            // Standard Inexact Newton based gradient correction:
            for (j = 0; j < NF; j++) {
                for (s1 = 0; s1 < num_stages; s1++) {
                    for (i = 0; i < (nx+nz); i++) {
                        out->grad[j] -=
                            mu_traj[istep * num_stages * (nx+nz) + s1 * (nx+nz) + i] *
                            VDE_tmp[s1][(j + 1) * (nx+nz) + i];
                    }
                }
            }
            for (j = 0; j < NF; j++) {
                for (s1 = 0; s1 < num_stages; s1++) {
                    for (i = 0; i < (nx+nz); i++) {
                        out->grad[j] -=
                            adj_traj[istep * num_stages * (2*nx+nz) + s1 * (2*nx+nz) + nx + i] *
                            DK_traj[(istep * num_stages + s1) * (nx+nz) * NF +
                                    j * (nx+nz) + i];
                    }
                }
                for (s2 = 0; s2 < num_stages; s2++) {
                    for (s1 = 0; s1 < num_stages; s1++) {
                        for (i = 0; i < nx; i++) {
                            out->grad[j] -=
                                H_INT * A_mat[s2 * num_stages + s1] *
                                adj_traj[istep * num_stages * (2*nx+nz) + s1 * (2*nx+nz) +
                                         i] *
                                DK_traj[(istep * num_stages + s2) * (nx+nz) * NF +
                                        j * (nx+nz) + i];
                        }
                    }
                }
            }
        }
        //        print_matrix_name("stdout", "grad", &out->grad[0], 1, NF);
    }
    for (i = 0; i < nx; i++) out->xn[i] = out_tmp[i];
    for (i = 0; i < nx * NF; i++) out->S_forw[i] = out_tmp[nx + i];

    out->info->CPUtime = acados_toc(&timer);
    out->info->LAtime = timing_la;
    out->info->ADtime = timing_ad;

    return 0;  // success
}

int_t sim_lifted_irk_calculate_workspace_size(const sim_in *in, void *args) {
    int_t nx = in->nx;
    int_t nz = in->nz;
    int_t nu = in->nu;
    sim_RK_opts *opts = (sim_RK_opts *)args;
    int_t num_stages = opts->num_stages;
    int_t NF = in->num_forw_sens;
    //    int_t num_sys = ceil(num_stages/2.0);
    int_t dim_sys = num_stages * (nx+nz);
    if (opts->scheme.type == simplified_in ||
        opts->scheme.type == simplified_inis) {
        dim_sys = (nx+nz);
        if (num_stages > 1) dim_sys = 2 * (nx+nz);
    }

    int_t size = sizeof(sim_lifted_irk_workspace);
    size += ((2*nx+nz) * (1 + NF) + nu + 1) * sizeof(real_t);  // rhs_in
    size += (nx * (1 + NF)) * sizeof(real_t);           // out_tmp
    if (opts->scheme.type == exact) {
        size += (dim_sys) * sizeof(int_t);             // ipiv
        size += (dim_sys * dim_sys) * sizeof(real_t);  // sys_mat
    }
    size += ((num_stages * (nx+nz)) * (1 + NF)) * sizeof(real_t);  // sys_sol
    size += (num_stages) * sizeof(real_t *);                  // VDE_tmp
    size += (num_stages * (nx+nz) * (1 + NF)) * sizeof(real_t);    // VDE_tmp[...]
    size += ((nx+nz) * (2*nx + nz + 1)) * sizeof(real_t);                 // jac_tmp

    if (opts->scheme.type == simplified_in ||
        opts->scheme.type == simplified_inis) {
        size +=
            ((num_stages * (nx+nz)) * (1 + NF)) * sizeof(real_t);  // sys_sol_trans
        size += (num_stages * num_stages) * sizeof(real_t);   // trans
    }

    if (opts->scheme.type == simplified_in ||
        opts->scheme.type == simplified_inis) {
        size += (nx) * sizeof(real_t);  // out_adj_tmp
    }

#if !TRIPLE_LOOP
    size += sizeof(struct d_strmat);  // str_mat
    size += sizeof(struct d_strmat);  // str_sol

    int size_strmat = 0;
#if defined(LA_HIGH_PERFORMANCE)
    // matrices in matrix struct format:
    size_strmat += d_size_strmat(dim_sys, dim_sys);
    size_strmat += d_size_strmat(dim_sys, 1 + NF);

#elif defined(LA_REFERENCE)
    // allocate new memory only for the diagonal
    int size_strmat = 0;
    size_strmat += d_size_diag_strmat(dim_sys, dim_sys);

#endif  // LA_HIGH_PERFORMANCE
    size += size_strmat;
#endif  // !TRIPLE_LOOP

    return size;
}

void sim_lifted_irk_create_memory(const sim_in *in, void *args,
                                  sim_lifted_irk_memory *mem) {
    int_t i;
    int_t nx = in->nx;
    int_t nz = in->nz;
    int_t nu = in->nu;
    int_t num_steps = in->num_steps;
    sim_RK_opts *opts = (sim_RK_opts *)args;
    int_t num_stages = opts->num_stages;
    int_t NF = in->num_forw_sens;
    int_t num_sys = (int_t) ceil(num_stages/2.0);
//    printf("num_stages: %d \n", num_stages);
//    printf("ceil(num_stages/2.0): %d \n", (int)ceil(num_stages/2.0));
//    printf("floor(num_stages/2.0): %d \n", (int)floor(num_stages/2.0));

<<<<<<< HEAD
    mem->K_traj = calloc(nSteps*num_stages*(nx+nz), sizeof(*mem->K_traj));
    mem->DK_traj = calloc(nSteps*num_stages*(nx+nz)*NF, sizeof(*mem->DK_traj));
    mem->mu_traj = calloc(nSteps*num_stages*(nx+nz), sizeof(*mem->mu_traj));
=======
    mem->K_traj = calloc(num_steps*num_stages*nx, sizeof(*mem->K_traj));
    mem->DK_traj = calloc(num_steps*num_stages*nx*NF, sizeof(*mem->DK_traj));
    mem->mu_traj = calloc(num_steps*num_stages*nx, sizeof(*mem->mu_traj));
>>>>>>> 6b1749fa
    mem->x = calloc(nx, sizeof(*mem->x));
    mem->u = calloc(nu, sizeof(*mem->u));
    if (opts->scheme.type == simplified_inis) {
        mem->delta_DK_traj =
<<<<<<< HEAD
            calloc(nSteps * num_stages * (nx+nz) * NF, sizeof(*mem->delta_DK_traj));
        for (i = 0; i < nSteps * num_stages * (nx+nz) * NF; i++)
=======
            calloc(num_steps * num_stages * nx * NF, sizeof(*mem->delta_DK_traj));
        for (i = 0; i < num_steps * num_stages * nx * NF; i++)
>>>>>>> 6b1749fa
            mem->delta_DK_traj[i] = 0.0;
    }

    if (opts->scheme.type == simplified_in ||
        opts->scheme.type == simplified_inis) {
        mem->adj_traj =
<<<<<<< HEAD
            calloc(nSteps * num_stages * (2*nx+nz), sizeof(*mem->adj_traj));
        for (i = 0; i < nSteps * num_stages * (2*nx+nz); i++) mem->adj_traj[i] = 0.0;

        mem->jac_traj = calloc(nSteps * num_stages, sizeof(*mem->jac_traj));
        for (int_t i = 0; i < nSteps * num_stages; i++) {
            mem->jac_traj[i] = calloc((nx+nz) * (2*nx+nz), sizeof(*mem->jac_traj[i]));
        }
    }

    for (i = 0; i < nSteps * num_stages * (nx+nz); i++) mem->K_traj[i] = 0.0;
    for (i = 0; i < nSteps * num_stages * (nx+nz) * NF; i++) mem->DK_traj[i] = 0.0;
    for (i = 0; i < nSteps * num_stages * (nx+nz); i++) mem->mu_traj[i] = 0.0;
=======
            calloc(num_steps * num_stages * nx, sizeof(*mem->adj_traj));
        for (i = 0; i < num_steps * num_stages * nx; i++) mem->adj_traj[i] = 0.0;

        mem->jac_traj = calloc(num_steps * num_stages, sizeof(*mem->jac_traj));
        for (int_t i = 0; i < num_steps * num_stages; i++) {
            mem->jac_traj[i] = calloc(nx * nx, sizeof(*mem->jac_traj[i]));
        }
    }

    for (i = 0; i < num_steps * num_stages * nx; i++) mem->K_traj[i] = 0.0;
    for (i = 0; i < num_steps * num_stages * nx * NF; i++) mem->DK_traj[i] = 0.0;
    for (i = 0; i < num_steps * num_stages * nx; i++) mem->mu_traj[i] = 0.0;
>>>>>>> 6b1749fa

    if (opts->scheme.type == simplified_in ||
        opts->scheme.type == simplified_inis) {
        mem->sys_mat2 = calloc(num_sys, sizeof(*mem->sys_mat2));
        mem->ipiv2 = calloc(num_sys, sizeof(*mem->ipiv2));
        mem->sys_sol2 = calloc(num_sys, sizeof(*mem->sys_sol2));
        for (int_t i = 0; i < num_sys; i++) {
            if ((i + 1) == num_sys &&
                num_sys != floor(num_stages / 2.0)) {  // odd number of stages
                mem->sys_mat2[i] = calloc((nx+nz) * (nx+nz), sizeof(*(mem->sys_mat2[i])));
                mem->ipiv2[i] = calloc((nx+nz), sizeof(*(mem->ipiv2[i])));
                mem->sys_sol2[i] =
                    calloc((nx+nz) * (1 + NF), sizeof(*(mem->sys_sol2[i])));

                for (int_t j = 0; j < (nx+nz) * (nx+nz); j++) mem->sys_mat2[i][j] = 0.0;
                for (int_t j = 0; j < (nx+nz); j++)
                    mem->sys_mat2[i][j * ((nx+nz) + 1)] = 1.0;
            } else {
                mem->sys_mat2[i] =
                    calloc(4 * (nx+nz) * (nx+nz), sizeof(*(mem->sys_mat2[i])));
                mem->ipiv2[i] = calloc(2 * (nx+nz), sizeof(*(mem->ipiv2[i])));
                mem->sys_sol2[i] =
                    calloc(2 * (nx+nz) * (1 + NF), sizeof(*(mem->sys_sol2[i])));

                for (int_t j = 0; j < 4 * (nx+nz) * (nx+nz); j++)
                    mem->sys_mat2[i][j] = 0.0;
                for (int_t j = 0; j < 2 * (nx+nz); j++)
                    mem->sys_mat2[i][j * (2 * (nx+nz) + 1)] = 1.0;
            }
        }
    } else {
        num_sys = 1;
    }

#if !TRIPLE_LOOP
    if (opts->scheme.type == simplified_in ||
        opts->scheme.type == simplified_inis) {
        mem->str_mat2 = calloc(num_sys, sizeof(*mem->str_mat2));
        mem->str_sol2 = calloc(num_sys, sizeof(*mem->str_sol2));
        int_t dim_sys;

        for (int_t i = 0; i < num_sys; i++) {
            if ((i + 1) == num_sys &&
                num_sys != floor(num_stages / 2.0)) {  // odd number of stages
                dim_sys = (nx+nz);
            } else {
                dim_sys = 2 * (nx+nz);
            }

#if defined(LA_HIGH_PERFORMANCE)
            // matrices in matrix struct format:
            int size_strmat = 0;
            size_strmat += d_size_strmat(dim_sys, dim_sys);
            size_strmat += d_size_strmat(dim_sys, 1 + NF);

            // accocate memory
            void *memory_strmat;
            v_zeros_align(&memory_strmat, size_strmat);
            char *ptr_memory_strmat = (char *)memory_strmat;

            d_create_strmat(dim_sys, dim_sys, mem->str_mat2[i],
                            ptr_memory_strmat);
            ptr_memory_strmat += mem->str_mat2[i]->memory_size;
            d_create_strmat(dim_sys, 1 + NF, mem->str_sol2[i],
                            ptr_memory_strmat);
            ptr_memory_strmat += mem->str_sol2[i]->memory_size;

#elif defined(LA_REFERENCE)

            //  pointer to column-major matrix
            d_create_strmat(dim_sys, dim_sys, mem->str_mat2[i],
                            mem->sys_mat2[i]);
            d_create_strmat(dim_sys, 1 + NF, mem->str_sol2[i],
                            mem->sys_sol2[i]);

            // allocate new memory only for the diagonal
            int size_strmat = 0;
            size_strmat += d_size_diag_strmat(dim_sys, dim_sys);

            void *memory_strmat = malloc(size_strmat);
            //    void *memory_strmat;
            //    v_zeros_align(&memory_strmat, size_strmat);
            char *ptr_memory_strmat = (char *)memory_strmat;

            d_cast_diag_mat2strmat((double *)ptr_memory_strmat,
                                   mem->str_mat2[i]);
//    ptr_memory_strmat += d_size_diag_strmat(dim_sys, dim_sys);

#else  // LA_BLAS

            // not allocate new memory: point to column-major matrix
            d_create_strmat(dim_sys, dim_sys, mem->str_mat2[i],
                            mem->sys_mat2[i]);
            d_create_strmat(dim_sys, 1 + NF, mem->str_sol2[i],
                            mem->sys_sol2[i]);

#endif  // LA_HIGH_PERFORMANCE
        }
    }
#endif  // !TRIPLE_LOOP
}

void sim_lifted_irk_free_memory(void *mem_) { free(mem_); }

void sim_irk_create_arguments(void *args, const int_t num_stages,
                              const char *name) {
    sim_RK_opts *opts = (sim_RK_opts *)args;
    opts->num_stages = num_stages;
    opts->A_mat = calloc(num_stages * num_stages, sizeof(*opts->A_mat));
    opts->b_vec = calloc(num_stages, sizeof(*opts->b_vec));
    opts->c_vec = calloc(num_stages, sizeof(*opts->c_vec));
    opts->scheme.type = exact;

    if (strcmp(name, "Gauss") == 0) {  // GAUSS METHODS
        get_Gauss_nodes(opts->num_stages, opts->c_vec);
        create_Butcher_table(opts->num_stages, opts->c_vec, opts->b_vec,
                             opts->A_mat);
    } else if (strcmp(name, "Radau") == 0) {
        // TODO(rien): add Radau IIA collocation schemes
        //        get_Radau_nodes(opts->num_stages, opts->c_vec);
        create_Butcher_table(opts->num_stages, opts->c_vec, opts->b_vec,
                             opts->A_mat);
    } else {
        // throw error somehow?
    }
    //    print_matrix("stdout", opts->c_vec, num_stages, 1);
    //    print_matrix("stdout", opts->A_mat, num_stages, num_stages);
    //    print_matrix("stdout", opts->b_vec, num_stages, 1);
}


void sim_irk_create_Newton_scheme(void *args, int_t num_stages, const char* name,
    enum Newton_type_collocation type) {
    sim_RK_opts *opts = (sim_RK_opts*) args;
    opts->scheme.type = type;
    opts->scheme.freeze = false;
    if (strcmp(name, "Gauss") == 0) {  // GAUSS METHODS
        if (num_stages <= 15 &&
            (type == simplified_in || type == simplified_inis)) {
            opts->scheme.eig = calloc(num_stages, sizeof(*opts->scheme.eig));
            opts->scheme.transf1 =
                calloc(num_stages * num_stages, sizeof(*opts->scheme.transf1));
            opts->scheme.transf2 =
                calloc(num_stages * num_stages, sizeof(*opts->scheme.transf2));
            opts->scheme.transf1_T = calloc(num_stages * num_stages,
                                            sizeof(*opts->scheme.transf1_T));
            opts->scheme.transf2_T = calloc(num_stages * num_stages,
                                            sizeof(*opts->scheme.transf2_T));
            read_Gauss_simplified(opts->num_stages, &opts->scheme);
        } else if (num_stages == 1) {
            opts->scheme.type = exact;
        } else {
            // throw error somehow?
        }
    } else if (strcmp(name, "Radau") == 0) {
        // TODO(rien): add Radau IIA collocation schemes
    } else {
        // throw error somehow?
    }
}

void sim_lifted_irk_initialize(const sim_in *in, void *args, void *mem_,
                               void **work) {
    sim_RK_opts *opts = (sim_RK_opts *)args;
    sim_lifted_irk_memory *mem = (sim_lifted_irk_memory *)mem_;

    // TODO(dimitris): opts should be an input to initialize
    if (opts->num_stages > 0) {
        sim_irk_create_arguments(args, opts->num_stages, "Gauss");
    } else {
        sim_irk_create_arguments(args, 2, "Gauss");
    }
    sim_lifted_irk_create_memory(in, args, mem);
    int_t work_space_size = sim_lifted_irk_calculate_workspace_size(in, args);
    *work = (void *)malloc(work_space_size);
}

void sim_lifted_irk_destroy(void *mem, void *work) {
    free(work);
    sim_lifted_irk_free_memory(mem);
}<|MERGE_RESOLUTION|>--- conflicted
+++ resolved
@@ -399,18 +399,13 @@
         for (i = 0; i < nx; i++) {
             rhs_in[i] = out_tmp[i];
         }
-<<<<<<< HEAD
         for (i = 0; i < (nx+nz); i++) {
             rhs_in[nx+i] = K_traj[istep * num_stages * (nx+nz) + s1 * (nx+nz) + i];
         }
         for (i = 0; i < nu; i++) rhs_in[nx + (nx+nz) + i] = in->u[i];
         rhs_in[nx + (nx+nz) + nu] =
-            ((real_t)istep + c_vec[s1]) / ((real_t)in->nSteps);  // time
-=======
-        for (i = 0; i < nu; i++) rhs_in[nx + i] = in->u[i];
-        rhs_in[nx + nu] =
             ((real_t)istep + c_vec[s1]) / ((real_t)in->num_steps);  // time
->>>>>>> 6b1749fa
+
         for (s2 = 0; s2 < num_stages; s2++) {
             for (i = 0; i < nx; i++) {
                 rhs_in[i] += H_INT * A_mat[s2 * num_stages + s1] *
@@ -817,7 +812,6 @@
                     }
                 }
             }
-<<<<<<< HEAD
             if (opts->scheme.type == simplified_inis) {
                 for (j = 0; j < NF; j++) {
                     for (i = 0; i < (nx+nz); i++) {
@@ -827,10 +821,7 @@
                     }
                 }
             }
-            rhs_in[(2*nx+nz)*(1+NF)+nu] = ((real_t) istep+c_vec[s1])/((real_t) in->nSteps);  // time
-=======
-            rhs_in[nx*(1+NF)+nu] = ((real_t) istep+c_vec[s1])/((real_t) in->num_steps);  // time
->>>>>>> 6b1749fa
+            rhs_in[(2*nx+nz)*(1+NF)+nu] = ((real_t) istep+c_vec[s1])/((real_t) in->num_steps);  // time
 
             acados_tic(&timer_ad);
             in->VDE_forw(nx, nu, rhs_in, VDE_tmp[s1], in->vde);  // k evaluation
@@ -1147,59 +1138,33 @@
 //    printf("ceil(num_stages/2.0): %d \n", (int)ceil(num_stages/2.0));
 //    printf("floor(num_stages/2.0): %d \n", (int)floor(num_stages/2.0));
 
-<<<<<<< HEAD
-    mem->K_traj = calloc(nSteps*num_stages*(nx+nz), sizeof(*mem->K_traj));
-    mem->DK_traj = calloc(nSteps*num_stages*(nx+nz)*NF, sizeof(*mem->DK_traj));
-    mem->mu_traj = calloc(nSteps*num_stages*(nx+nz), sizeof(*mem->mu_traj));
-=======
-    mem->K_traj = calloc(num_steps*num_stages*nx, sizeof(*mem->K_traj));
-    mem->DK_traj = calloc(num_steps*num_stages*nx*NF, sizeof(*mem->DK_traj));
-    mem->mu_traj = calloc(num_steps*num_stages*nx, sizeof(*mem->mu_traj));
->>>>>>> 6b1749fa
+    mem->K_traj = calloc(num_steps*num_stages*(nx+nz), sizeof(*mem->K_traj));
+    mem->DK_traj = calloc(num_steps*num_stages*(nx+nz)*NF, sizeof(*mem->DK_traj));
+    mem->mu_traj = calloc(num_steps*num_stages*(nx+nz), sizeof(*mem->mu_traj));
     mem->x = calloc(nx, sizeof(*mem->x));
     mem->u = calloc(nu, sizeof(*mem->u));
     if (opts->scheme.type == simplified_inis) {
         mem->delta_DK_traj =
-<<<<<<< HEAD
-            calloc(nSteps * num_stages * (nx+nz) * NF, sizeof(*mem->delta_DK_traj));
-        for (i = 0; i < nSteps * num_stages * (nx+nz) * NF; i++)
-=======
-            calloc(num_steps * num_stages * nx * NF, sizeof(*mem->delta_DK_traj));
-        for (i = 0; i < num_steps * num_stages * nx * NF; i++)
->>>>>>> 6b1749fa
+            calloc(num_steps * num_stages * (nx+nz) * NF, sizeof(*mem->delta_DK_traj));
+        for (i = 0; i < num_steps * num_stages * (nx+nz) * NF; i++)
             mem->delta_DK_traj[i] = 0.0;
     }
 
     if (opts->scheme.type == simplified_in ||
         opts->scheme.type == simplified_inis) {
         mem->adj_traj =
-<<<<<<< HEAD
-            calloc(nSteps * num_stages * (2*nx+nz), sizeof(*mem->adj_traj));
-        for (i = 0; i < nSteps * num_stages * (2*nx+nz); i++) mem->adj_traj[i] = 0.0;
-
-        mem->jac_traj = calloc(nSteps * num_stages, sizeof(*mem->jac_traj));
-        for (int_t i = 0; i < nSteps * num_stages; i++) {
-            mem->jac_traj[i] = calloc((nx+nz) * (2*nx+nz), sizeof(*mem->jac_traj[i]));
-        }
-    }
-
-    for (i = 0; i < nSteps * num_stages * (nx+nz); i++) mem->K_traj[i] = 0.0;
-    for (i = 0; i < nSteps * num_stages * (nx+nz) * NF; i++) mem->DK_traj[i] = 0.0;
-    for (i = 0; i < nSteps * num_stages * (nx+nz); i++) mem->mu_traj[i] = 0.0;
-=======
-            calloc(num_steps * num_stages * nx, sizeof(*mem->adj_traj));
-        for (i = 0; i < num_steps * num_stages * nx; i++) mem->adj_traj[i] = 0.0;
+            calloc(num_steps * num_stages * (2*nx+nz), sizeof(*mem->adj_traj));
+        for (i = 0; i < num_steps * num_stages * (2*nx+nz); i++) mem->adj_traj[i] = 0.0;
 
         mem->jac_traj = calloc(num_steps * num_stages, sizeof(*mem->jac_traj));
         for (int_t i = 0; i < num_steps * num_stages; i++) {
-            mem->jac_traj[i] = calloc(nx * nx, sizeof(*mem->jac_traj[i]));
-        }
-    }
-
-    for (i = 0; i < num_steps * num_stages * nx; i++) mem->K_traj[i] = 0.0;
-    for (i = 0; i < num_steps * num_stages * nx * NF; i++) mem->DK_traj[i] = 0.0;
-    for (i = 0; i < num_steps * num_stages * nx; i++) mem->mu_traj[i] = 0.0;
->>>>>>> 6b1749fa
+            mem->jac_traj[i] = calloc((nx+nz) * (2*nx+nz), sizeof(*mem->jac_traj[i]));
+        }
+    }
+
+    for (i = 0; i < num_steps * num_stages * (nx+nz); i++) mem->K_traj[i] = 0.0;
+    for (i = 0; i < num_steps * num_stages * (nx+nz) * NF; i++) mem->DK_traj[i] = 0.0;
+    for (i = 0; i < num_steps * num_stages * (nx+nz); i++) mem->mu_traj[i] = 0.0;
 
     if (opts->scheme.type == simplified_in ||
         opts->scheme.type == simplified_inis) {

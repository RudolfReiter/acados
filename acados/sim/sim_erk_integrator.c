/*
 *    This file is part of acados.
 *
 *    acados is free software; you can redistribute it and/or
 *    modify it under the terms of the GNU Lesser General Public
 *    License as published by the Free Software Foundation; either
 *    version 3 of the License, or (at your option) any later version.
 *
 *    acados is distributed in the hope that it will be useful,
 *    but WITHOUT ANY WARRANTY; without even the implied warranty of
 *    MERCHANTABILITY or FITNESS FOR A PARTICULAR PURPOSE.  See the GNU
 *    Lesser General Public License for more details.
 *
 *    You should have received a copy of the GNU Lesser General Public
 *    License along with acados; if not, write to the Free Software Foundation,
 *    Inc., 51 Franklin Street, Fifth Floor, Boston, MA  02110-1301  USA
 *
 */

// standard
#include <stdlib.h>
#include <stdio.h>
#include <string.h>
#include <assert.h>
// acados
#include "acados/utils/mem.h"
#include "acados/sim/sim_common.h"
#include "acados/sim/sim_erk_integrator.h"

//#include "acados/sim/sim_casadi_wrapper.h"



int sim_erk_model_calculate_size(sim_dims *dims)
{

	int size = 0;

	size += sizeof(erk_model);

	return size;

}



void *sim_erk_model_assign(sim_dims *dims, void *raw_memory)
{

	char *c_ptr = (char *) raw_memory;

	erk_model *model = (erk_model *) c_ptr;
	c_ptr += sizeof(erk_model);

	return model;

}



int sim_erk_opts_calculate_size(sim_dims *dims)
{

    int size = sizeof(sim_rk_opts);

    int ns = dims->num_stages;
    size += ns * ns * sizeof(double);  // A_mat
    size += ns * sizeof(double);  // b_vec
    size += ns * sizeof(double);  // c_vec

    make_int_multiple_of(8, &size);
    size += 1 * 8;

    return size;
}



void *sim_erk_opts_assign(sim_dims *dims, void *raw_memory)
{
    char *c_ptr = (char *) raw_memory;

    sim_rk_opts *opts = (sim_rk_opts *) c_ptr;
    c_ptr += sizeof(sim_rk_opts);

    int ns = dims->num_stages;
    opts->num_stages = ns;

    align_char_to(8, &c_ptr);

    assign_double(ns*ns, &opts->A_mat, &c_ptr);
    assign_double(ns, &opts->b_vec, &c_ptr);
    assign_double(ns, &opts->c_vec, &c_ptr);

    assert((char*)raw_memory + sim_erk_opts_calculate_size(dims) >= c_ptr);

    opts->newton_iter = 0;
    opts->scheme = NULL;
    opts->jac_reuse = false;

    return (void *)opts;
}



void sim_erk_opts_initialize_default(sim_dims *dims, void *opts_)
{
    sim_rk_opts *opts = (sim_rk_opts *) opts_;
    int ns = opts->num_stages;

    assert(opts->num_stages == 4 && "only number of stages = 4 implemented!");

    memcpy(opts->A_mat,((real_t[]){0, 0.5, 0, 0, 0, 0, 0.5, 0, 0, 0, 0, 1, 0, 0, 0, 0}),
        sizeof(*opts->A_mat) * (ns * ns));
    memcpy(opts->b_vec, ((real_t[]){1.0 / 6, 2.0 / 6, 2.0 / 6, 1.0 / 6}),
        sizeof(*opts->b_vec) * (ns));
    memcpy(opts->c_vec, ((real_t[]){0.0, 0.5, 0.5, 1.0}),
        sizeof(*opts->c_vec) * (ns));

    opts->num_steps = 2;
    opts->num_forw_sens = dims->nx + dims->nu;
    opts->sens_forw = true;
    opts->sens_adj = false;
    opts->sens_hess = false;   
}



int sim_erk_memory_calculate_size(sim_dims *dims, void *opts_)
{
    return 0;
}



void *sim_erk_memory_assign(sim_dims *dims, void *opts_, void *raw_memory)
{
    return NULL;
}



int sim_erk_workspace_calculate_size(sim_dims *dims, void *opts_)
{
    sim_rk_opts *opts = (sim_rk_opts *) opts_;

    int nx = dims->nx;
    int nu = dims->nu;
    int nf = opts->num_forw_sens;

    int num_stages = opts->num_stages; // number of stages
    int nX = nx*(1+nf); // (nx) for ODE and (nf*nx) for VDE
    int nhess = (nf + 1) * nf / 2;
    uint num_steps = opts->num_steps;  // number of steps

    int size = sizeof(sim_erk_workspace);

    size += (nX + nu) * sizeof(double); // rhs_forw_in

    if(opts->sens_adj){
        size += num_steps * num_stages * nX * sizeof(double); // K_traj
        size += (num_steps + 1) * nX *sizeof(double); // out_forw_traj
    }else{
        size += num_stages * nX * sizeof(double); // K_traj
        size += nX *sizeof(double); // out_forw_traj
    }

    if (opts->sens_hess && opts->sens_adj){
        size += (nx + nX + nu) * sizeof(double); //rhs_adj_in
        size += (nx + nu + nhess) * sizeof(double); //out_adj_tmp
        size += num_stages * (nx + nu + nhess) * sizeof(double); //adj_traj
    }else if (opts->sens_adj){
        size += (nx * 2 + nu) * sizeof(double); //rhs_adj_in
        size += (nx + nu)* sizeof(double); //out_adj_tmp
        size += num_stages * (nx + nu) * sizeof(double); //adj_traj
    }

    make_int_multiple_of(8, &size);
    size += 1 * 8;

    return size;
}



void *sim_erk_cast_workspace(sim_dims *dims, void *opts_, void *raw_memory)
{
    sim_rk_opts *opts = (sim_rk_opts *) opts_;

    int nx = dims->nx;
    int nu = dims->nu;
    int nf = opts->num_forw_sens;

    int num_stages = opts->num_stages; // number of stages
    int nX = nx*(1+nf); // (nx) for ODE and (nf*nx) for VDE
    int nhess = (nf + 1) * nf / 2;
    int num_steps = opts->num_steps;  // number of steps

    char *c_ptr = (char *)raw_memory;

    sim_erk_workspace *workspace = (sim_erk_workspace *) c_ptr;
    c_ptr += sizeof(sim_erk_workspace);

    align_char_to(8, &c_ptr);

    assign_double(nX + nu, &workspace->rhs_forw_in, &c_ptr);

    if(opts->sens_adj)
    {
        assign_double(num_stages*num_steps*nX, &workspace->K_traj, &c_ptr);
        assign_double((num_steps + 1)*nX, &workspace->out_forw_traj, &c_ptr);
    } else
    {
        assign_double(num_stages*nX, &workspace->K_traj, &c_ptr);
        assign_double(nX, &workspace->out_forw_traj, &c_ptr);
    }

    if (opts->sens_hess && opts->sens_adj)
    {
        assign_double(nx+nX+nu, &workspace->rhs_adj_in, &c_ptr);
        assign_double(nx+nu+nhess, &workspace->out_adj_tmp, &c_ptr);
        assign_double(num_stages*(nx+nu+nhess), &workspace->adj_traj, &c_ptr);
    } else if (opts->sens_adj)
    {
        assign_double((nx*2+nu), &workspace->rhs_adj_in, &c_ptr);
        assign_double(nx+nu, &workspace->out_adj_tmp, &c_ptr);
        assign_double(num_stages*(nx+nu), &workspace->adj_traj, &c_ptr);
    }

    assert((char*)raw_memory + sim_erk_workspace_calculate_size(dims, opts_) >= c_ptr);

    return (void *)workspace;
}



int sim_erk(sim_in *in, sim_out *out, void *opts_, void *mem_, void *work_)
{
    sim_rk_opts *opts = (sim_rk_opts *) opts_;
<<<<<<< HEAD
    sim_dims *dims = in->dims;
    sim_erk_workspace *workspace = (sim_erk_workspace *) sim_erk_cast_workspace(dims, opts, work_);
=======
    sim_dims dims;
    dims.num_stages = opts->num_stages;
    dims.nx = in->nx;
    dims.nu = in->nu;

    sim_erk_workspace *workspace = (sim_erk_workspace *) sim_erk_cast_workspace(&dims, opts, work_);
>>>>>>> d5bc428d

    int i, j, s, istep;
    double a = 0, b =0; // temp values of A_mat and b_vec
    int nx = dims->nx;
    int nu = dims->nu;

    int nf = opts->num_forw_sens;
    if (!opts->sens_forw)
        nf = 0;

    int nhess = (nf + 1) * nf / 2;
    int nX = nx * (1 + nf);

    double *x = in->x;
    double *u = in->u;
    double *S_forw_in = in->S_forw;
    int num_steps = opts->num_steps;
    double step = in->T/num_steps;

    double *S_adj_in = in->S_adj;

    double *A_mat = opts->A_mat;
    double *b_vec = opts->b_vec;
    //    double *c_vec = opts->c_vec;
    int num_stages = opts->num_stages;

    double *K_traj = workspace->K_traj;
    double *forw_traj = workspace->out_forw_traj;
    double *rhs_forw_in = workspace->rhs_forw_in;

    double *adj_tmp = workspace->out_adj_tmp;
    double *adj_traj = workspace->adj_traj;
    double *rhs_adj_in = workspace->rhs_adj_in;

    double *xn = out->xn;
    double *S_forw_out = out->S_forw;
    double *S_adj_out = out->S_adj;
    double *S_hess_out = out->S_hess;

	erk_model *model = in->model;

    acados_timer timer, timer_ad;
    double timing_ad = 0.0;

    acados_tic(&timer);

/************************************************
* forward sweep
************************************************/

	// initialize integrator variables
    for (i = 0; i < nx; i++)
        forw_traj[i] = x[i];  // x0
    if (opts->sens_forw)
	{
        for (i = 0; i < nx * nf; i++)
            forw_traj[nx + i] = S_forw_in[i];  // sensitivities
    }
    for (i = 0; i < nu; i++)
        rhs_forw_in[nX + i] = u[i]; // controls

    for (istep = 0; istep < num_steps; istep++)
	{
        if (opts->sens_adj)
		{
            K_traj = workspace->K_traj + istep * num_stages * nX;
            forw_traj = workspace->out_forw_traj + (istep + 1) * nX;
            for (i = 0; i < nX; i++)
                forw_traj[i] = forw_traj[i - nX];
        }

        for (s = 0; s < num_stages; s++)
		{
            for (i = 0; i < nX; i++)
                rhs_forw_in[i] = forw_traj[i];
            for (j = 0; j < s; j++)
			{
                a = A_mat[j * num_stages + s];
                if (a!=0){
                    a *= step;
                    for (i = 0; i < nX; i++)
                        rhs_forw_in[i] += a * K_traj[j * nX + i];
                }
            }

            acados_tic(&timer_ad);
            model->forw_vde_expl->evaluate(model->forw_vde_expl, rhs_forw_in, K_traj+s*nX);  // forward VDE evaluation
            timing_ad += acados_toc(&timer_ad);
        }
        for (s = 0; s < num_stages; s++)
		{
            b = step * b_vec[s];
            for (i = 0; i < nX; i++)
                forw_traj[i] += b * K_traj[s * nX + i];  // ERK step
        }
    }

	// store trajectory
    for (i = 0; i < nx; i++)
        xn[i] = forw_traj[i];
	// store forward sensitivities
    if (opts->sens_forw)
	{
        for (i = 0; i < nx * nf; i++)
            S_forw_out[i] = forw_traj[nx + i];
    }

/************************************************
* adjoint sweep
************************************************/

    if (opts->sens_adj)
	{

		// initialize integrator variables
        for (i = 0; i < nx; i++)
            adj_tmp[i] = S_adj_in[i];
        for (i = 0; i < nu; i++)
            adj_tmp[nx+i] = 0.0;

        int nForw = nx;
        int nAdj = nx + nu;
        if (opts->sens_hess)
		{
            nForw = nX;
            nAdj = nx + nu + nhess;
            for (i = 0; i < nhess; i++)
                adj_tmp[nx + nu + i] = 0.0;
        }

//        printf("\nnFOrw=%d nAdj=%d\n", nForw, nAdj);

        for (i = 0; i < nu; i++)
            rhs_adj_in[nForw + nx + i] = u[i];

        for (istep = num_steps - 1; istep > -1; istep--)
		{
            K_traj = workspace->K_traj + istep * num_stages * nX;
            forw_traj = workspace->out_forw_traj + (istep+1) * nX;
            for (s = num_stages - 1; s > -1; s--) {
                // forward variables:
                for (i = 0; i < nForw; i++)
                    rhs_adj_in[i] = forw_traj[i]; // extract x trajectory
                for (j = 0; j < s; j++) {
                    a = A_mat[j * num_stages + s];
                    if (a!=0){
                        a*=step;
                        for (i = 0; i < nForw; i++)
                            rhs_adj_in[i] += a *K_traj[j * nX + i];
                    } // plus k traj
                }
                // adjoint variables:
                b = step * b_vec[s];
                for (i = 0; i < nx; i++)
                    rhs_adj_in[nForw + i] = b * adj_tmp[i];
                for (j = s + 1; j < num_stages; j++)
				{
                    a = A_mat[s * num_stages + j];
                    if (a!=0)
					{
                        a *= step;
                        for (i = 0; i < nx; i++)
                            rhs_adj_in[nForw + i] += a * adj_traj[j * nAdj + i];
                    }
                }
                acados_tic(&timer_ad);
                if (opts->sens_hess)
				{
                    model->hess_ode_expl->evaluate(model->hess_ode_expl, rhs_adj_in, adj_traj+s*nAdj);
                }
				else
				{
                    model->adj_vde_expl->evaluate(model->adj_vde_expl, rhs_adj_in, adj_traj+s*nAdj); // adjoint VDE evaluation
                }
                timing_ad += acados_toc(&timer_ad);

                // printf("\nadj_traj:\n");
                // for (int ii=0;ii<num_stages*nAdj;ii++)
                //     printf("%3.1f ", adj_traj[ii]);
            }
            for (s = 0; s < num_stages; s++)
                for (i = 0; i < nAdj; i++)
                    adj_tmp[i] += adj_traj[s * nAdj + i];  // ERK step
        }

		// store adjoint sensitivities
        for (i = 0; i < nx + nu; i++)
            S_adj_out[i] = adj_tmp[i];
		// store hessian
        if (opts->sens_hess)
		{
            for (i = 0; i < nhess; i++)
                S_hess_out[i] = adj_tmp[nx + nu + i];
        }
    }

	// store timings
    out->info->CPUtime = acados_toc(&timer);
    out->info->LAtime = 0.0;
    out->info->ADtime = timing_ad;

	// return
    return 0;  // success

}



void sim_erk_config_initialize_default(void *config_)
{

	sim_solver_config *config = config_;

	config->fun = &sim_erk;
	config->opts_calculate_size = &sim_erk_opts_calculate_size;
	config->opts_assign = &sim_erk_opts_assign;
	config->opts_initialize_default = &sim_erk_opts_initialize_default;
	config->memory_calculate_size = &sim_erk_memory_calculate_size;
	config->memory_assign = &sim_erk_memory_assign;
	config->workspace_calculate_size = &sim_erk_workspace_calculate_size;
	config->model_calculate_size = &sim_erk_model_calculate_size;
	config->model_assign = &sim_erk_model_assign;
	config->config_initialize_default = &sim_erk_config_initialize_default;

	return;

}<|MERGE_RESOLUTION|>--- conflicted
+++ resolved
@@ -121,7 +121,7 @@
     opts->num_forw_sens = dims->nx + dims->nu;
     opts->sens_forw = true;
     opts->sens_adj = false;
-    opts->sens_hess = false;   
+    opts->sens_hess = false;
 }
 
 
@@ -237,17 +237,8 @@
 int sim_erk(sim_in *in, sim_out *out, void *opts_, void *mem_, void *work_)
 {
     sim_rk_opts *opts = (sim_rk_opts *) opts_;
-<<<<<<< HEAD
     sim_dims *dims = in->dims;
     sim_erk_workspace *workspace = (sim_erk_workspace *) sim_erk_cast_workspace(dims, opts, work_);
-=======
-    sim_dims dims;
-    dims.num_stages = opts->num_stages;
-    dims.nx = in->nx;
-    dims.nu = in->nu;
-
-    sim_erk_workspace *workspace = (sim_erk_workspace *) sim_erk_cast_workspace(&dims, opts, work_);
->>>>>>> d5bc428d
 
     int i, j, s, istep;
     double a = 0, b =0; // temp values of A_mat and b_vec

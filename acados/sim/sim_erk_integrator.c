--- conflicted
+++ resolved
@@ -132,10 +132,6 @@
                     rhs_forw_in[i] += in->step * A_mat[j * opts->num_stages + s] *
                                         K_traj[j * nx * (1 + NF) + i];
             acados_tic(&timer_ad);
-<<<<<<< HEAD
-            // k evaluation
-=======
->>>>>>> 1124c21e
             in->forward_vde_wrapper(nx, nu, rhs_forw_in, &(K_traj[s*nx*(1+NF)]), in->vde);
             timing_ad += acados_toc(&timer_ad);
         }
@@ -186,10 +182,6 @@
                         rhs_adj_in[nForw + i] += in->step * A_mat[s * opts->num_stages + j] *
                                                  adj_traj[j * nAdj + i];
                 acados_tic(&timer_ad);
-<<<<<<< HEAD
-                // adjoint VDE evaluation
-=======
->>>>>>> 1124c21e
                 in->adjoint_vde_wrapper(nx, nu, rhs_adj_in, &(adj_traj[s*nAdj]), in->vde_adj);
                 timing_ad += acados_toc(&timer_ad);
             }

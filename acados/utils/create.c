/*
 *    This file is part of acados.
 *
 *    acados is free software; you can redistribute it and/or
 *    modify it under the terms of the GNU Lesser General Public
 *    License as published by the Free Software Foundation; either
 *    version 3 of the License, or (at your option) any later version.
 *
 *    acados is distributed in the hope that it will be useful,
 *    but WITHOUT ANY WARRANTY; without even the implied warranty of
 *    MERCHANTABILITY or FITNESS FOR A PARTICULAR PURPOSE.  See the GNU
 *    Lesser General Public License for more details.
 *
 *    You should have received a copy of the GNU Lesser General Public
 *    License along with acados; if not, write to the Free Software Foundation,
 *    Inc., 51 Franklin Street, Fifth Floor, Boston, MA  02110-1301  USA
 *
 */

#if defined (EXT_DEPS)

#include "acados/utils/create.h"

#include "acados/dense_qp/dense_qp_common.h"
#include "acados/dense_qp/dense_qp_qpoases.h"
#include "acados/dense_qp/dense_qp_hpipm.h"

#include "acados/ocp_qp/ocp_qp_common.h"
#include "acados/ocp_nlp/ocp_nlp_common.h"
#include "acados/ocp_qp/ocp_qp_condensing.h"
#include "acados/ocp_qp/ocp_qp_partial_condensing.h"
#include "acados/ocp_qp/ocp_qp_sparse_solver.h"
#include "acados/ocp_qp/ocp_qp_condensing_solver.h"
#include "acados/ocp_qp/ocp_qp_hpipm.h"
#include "acados/sim/sim_erk_integrator.h"
#include "acados/ocp_nlp/ocp_nlp_gn_sqp.h"
#include "acados/utils/mem.h"


ocp_qp_in *create_ocp_qp_in(ocp_qp_dims *dims)
{
    int size = ocp_qp_in_calculate_size(dims);
    void *ptr = acados_malloc(size, 1);
    ocp_qp_in *qp_in = assign_ocp_qp_in(dims, ptr);
    return qp_in;
}



ocp_qp_out *create_ocp_qp_out(ocp_qp_dims *dims)
{
    int size = ocp_qp_out_calculate_size(dims);
    void *ptr = acados_malloc(size, 1);
    ocp_qp_out *qp_out = assign_ocp_qp_out(dims, ptr);
    return qp_out;
}



ocp_qp_hpipm_args *ocp_qp_hpipm_create_arguments(ocp_qp_dims *dims)
{
    int size = ocp_qp_hpipm_calculate_args_size(dims);
    void *ptr = acados_malloc(size, 1);
    void *args = ocp_qp_hpipm_assign_args(dims, ptr);
    ocp_qp_hpipm_initialize_default_args(args);

    return args;
}



ocp_qp_hpipm_memory *ocp_qp_hpipm_create_memory(ocp_qp_dims *dims, void *args_)
{
    ocp_qp_hpipm_args *args = (ocp_qp_hpipm_args *) args_;

    int size = ocp_qp_hpipm_calculate_memory_size(dims, args);
    void *ptr = acados_malloc(size, 1);
    void *mem = ocp_qp_hpipm_assign_memory(dims, args, ptr);

    return mem;
}




ocp_qp_condensing_args *ocp_qp_condensing_create_arguments(ocp_qp_dims *dims)
{
    int size = ocp_qp_condensing_calculate_args_size(dims);
    void *ptr = acados_malloc(size, 1);
    ocp_qp_condensing_args *args = ocp_qp_condensing_assign_args(dims, ptr);
    return args;
}



ocp_qp_condensing_memory *ocp_qp_condensing_create_memory(ocp_qp_dims *dims, ocp_qp_condensing_args *args)
{
    int size = ocp_qp_condensing_calculate_memory_size(dims, args);
    void *ptr = acados_malloc(size, 1);
    ocp_qp_condensing_memory *memory = ocp_qp_condensing_assign_memory(dims, args, ptr);
    return memory;
}



ocp_qp_partial_condensing_args *ocp_qp_partial_condensing_create_arguments(ocp_qp_dims *dims)
{
    int size = ocp_qp_partial_condensing_calculate_args_size(dims);
    void *ptr = acados_malloc(size, 1);
    ocp_qp_partial_condensing_args *args = ocp_qp_partial_condensing_assign_args(dims, ptr);
    ocp_qp_partial_condensing_initialize_default_args(args);
    return args;
}



ocp_qp_partial_condensing_memory *ocp_qp_partial_condensing_create_memory(ocp_qp_dims *dims,
    ocp_qp_partial_condensing_args *args)
{
    int size = ocp_qp_partial_condensing_calculate_memory_size(dims, args);
    void *ptr = acados_malloc(size, 1);
    ocp_qp_partial_condensing_memory *mem = ocp_qp_partial_condensing_assign_memory(dims, args, ptr);
    return mem;
}



ocp_qp_sparse_solver_args *ocp_qp_sparse_solver_create_arguments(ocp_qp_dims *dims, qp_solver_t solver_name)
{
    ocp_qp_solver solver;
    set_qp_solver_fun_ptrs(solver_name, &solver);

    int size = ocp_qp_sparse_solver_calculate_args_size(dims, &solver);
    void *ptr = acados_malloc(size, 1);
    ocp_qp_sparse_solver_args *args = ocp_qp_sparse_solver_assign_args(dims, &solver, ptr);
    ocp_qp_sparse_solver_initialize_default_args(args);
    return args;
}



ocp_qp_sparse_solver_memory *ocp_qp_sparse_solver_create_memory(ocp_qp_dims *dims, void *args_)
{
    ocp_qp_sparse_solver_args *args = (ocp_qp_sparse_solver_args *) args_;

    int size = ocp_qp_sparse_solver_calculate_memory_size(dims, args);
    void *ptr = acados_malloc(size, 1);
    ocp_qp_sparse_solver_memory *mem = ocp_qp_sparse_solver_assign_memory(dims, args, ptr);
    return mem;
}



ocp_qp_condensing_solver_args *ocp_qp_condensing_solver_create_arguments(ocp_qp_dims *dims, qp_solver_t solver_name)
{
    dense_qp_solver solver;
    set_qp_solver_fun_ptrs(solver_name, &solver);

    int size = ocp_qp_condensing_solver_calculate_args_size(dims, &solver);
    void *ptr = acados_malloc(size, 1);
    ocp_qp_condensing_solver_args *args = ocp_qp_condensing_solver_assign_args(dims, &solver, ptr);
    ocp_qp_condensing_solver_initialize_default_args(args);
    return args;
}



ocp_qp_condensing_solver_memory *ocp_qp_condensing_solver_create_memory(ocp_qp_dims *dims, void *args_)
{
    ocp_qp_condensing_solver_args *args = (ocp_qp_condensing_solver_args *) args_;

    int size = ocp_qp_condensing_solver_calculate_memory_size(dims, args);
    void *ptr = acados_malloc(size, 1);
    ocp_qp_condensing_solver_memory *mem = ocp_qp_condensing_solver_assign_memory(dims, args, ptr);
    return mem;
}



dense_qp_in *create_dense_qp_in(dense_qp_dims *dims)
{
    int size = dense_qp_in_calculate_size(dims);
    void *ptr = acados_malloc(size, 1);
    dense_qp_in *qp_in = assign_dense_qp_in(dims, ptr);
    return qp_in;
}



dense_qp_out *create_dense_qp_out(dense_qp_dims *dims)
{
    int size = dense_qp_out_calculate_size(dims);
    void *ptr = acados_malloc(size, 1);
    dense_qp_out *qp_out = assign_dense_qp_out(dims, ptr);
    return qp_out;
}



dense_qp_hpipm_args *dense_qp_hpipm_create_arguments(dense_qp_dims *dims)
{
    int size = dense_qp_hpipm_calculate_args_size(dims);
    void *ptr = acados_malloc(size, 1);
    dense_qp_hpipm_args *args = dense_qp_hpipm_assign_args(dims, ptr);
    dense_qp_hpipm_initialize_default_args(args);

    return args;
}



dense_qp_hpipm_memory *dense_qp_hpipm_create_memory(dense_qp_dims *dims, void *args_)
{
    dense_qp_hpipm_args *args = (dense_qp_hpipm_args *) args_;

    int size = dense_qp_hpipm_calculate_memory_size(dims, args);
    void *ptr = acados_malloc(size, 1);
    dense_qp_hpipm_memory *mem = dense_qp_hpipm_assign_memory(dims, args, ptr);

    return mem;
}



dense_qp_qpoases_args *dense_qp_qpoases_create_arguments(dense_qp_dims *dims)
{
    int size = dense_qp_qpoases_calculate_args_size(dims);
    void *ptr = acados_malloc(size, 1);
    dense_qp_qpoases_args *args = dense_qp_qpoases_assign_args(dims, ptr);
    dense_qp_qpoases_initialize_default_args(args);

    return args;
}



dense_qp_qpoases_memory *dense_qp_qpoases_create_memory(dense_qp_dims *dims, void *args_)
{
    dense_qp_qpoases_args *args = (dense_qp_qpoases_args *) args_;

    int size = dense_qp_qpoases_calculate_memory_size(dims, args);
    void *ptr = acados_malloc(size, 1);
    dense_qp_qpoases_memory *mem = dense_qp_qpoases_assign_memory(dims, args, ptr);
    return mem;
}


// TODO(dimitris): NUM_STAGES NOT NEEDED ANY MORE
ocp_nlp_in *create_ocp_nlp_in(ocp_nlp_dims *dims, int num_stages)
{
    int size = ocp_nlp_in_calculate_size(dims);
    void *ptr = acados_malloc(size, 1);
    ocp_nlp_in *nlp_in = assign_ocp_nlp_in(dims, num_stages, ptr);
    return nlp_in;
}


<<<<<<< HEAD
void *create_sim_erk_opts(sim_dims *dims)
{
    int size = sim_erk_opts_calculate_size(dims);

    void *ptr = acados_malloc(size, 1);

    sim_rk_opts *opts = sim_erk_assign_opts(dims, ptr);

    sim_erk_initialize_default_args(dims, opts);

    return (void *)opts;
}


=======

ocp_nlp_out *create_ocp_nlp_out(ocp_nlp_dims *dims)
{
    int size = ocp_nlp_out_calculate_size(dims);
    void *ptr = acados_malloc(size, 1);
    ocp_nlp_out *nlp_out = assign_ocp_nlp_out(dims, ptr);
    return nlp_out;
}



#ifdef YT
>>>>>>> b8664118
ocp_nlp_gn_sqp_args *ocp_nlp_gn_sqp_create_args(ocp_nlp_dims *dims, qp_solver_t qp_solver_name, sim_solver_t *sim_solver_names)
{
<<<<<<< HEAD
    int size = ocp_nlp_gn_sqp_calculate_args_size(dims, qp_solver_name, sim_solver_names);

    void *ptr = acados_malloc(size, 1);

    ocp_nlp_gn_sqp_args *args = ocp_nlp_gn_sqp_assign_args(dims, qp_solver_name, sim_solver_names, ptr);
=======
    ocp_qp_xcond_solver qp_solver;
    module_solver solver_funs;
    qp_solver.qp_solver_funs = &solver_funs;

    set_xcond_qp_solver_fun_ptrs(qp_solver_name, &qp_solver);

    #ifdef YT
    int return_value;
    // sim_solver **sim_solver_ptrs = acados_malloc(sizeof(sim_solver *), dims->N);
    sim_solver *sim_solvers = acados_malloc(sizeof(sim_solver), dims->N);

    for (int ii = 0; ii < dims->N; ii++)
    {
        return_value = set_sim_solver_fun_ptrs(sim_solver_names[ii], &sim_solvers[ii]);
        assert(return_value == ACADOS_SUCCESS);
    }

    int size = ocp_nlp_gn_sqp_calculate_args_size(dims, &qp_solver, sim_solvers);
    #else
    int size = ocp_nlp_gn_sqp_calculate_args_size(dims, &qp_solver);
    #endif

    void *ptr = acados_malloc(size, 1);

    #ifdef YT
    ocp_nlp_gn_sqp_args *args = ocp_nlp_gn_sqp_assign_args(dims, &qp_solver, sim_solvers, ptr);
    #else
    ocp_nlp_gn_sqp_args *args = ocp_nlp_gn_sqp_assign_args(dims, &qp_solver, ptr);
    #endif
>>>>>>> b8664118

    // TODO(dimitris): nest in initialize default args of SQP solver!
    args->qp_solver->initialize_default_args(args->qp_solver_args);
    args->maxIter = 30;

    sim_dims sim_dims;
    for (int ii = 0; ii < dims->N; ii++)
    {
<<<<<<< HEAD
        if (sim_solver_names[ii] != PREVIOUS)
        {
            cast_nlp_dims_to_sim_dims(&sim_dims, dims, ii);
            args->sim_solvers[ii]->initialize_default_args(&sim_dims, args->sim_solvers_args[ii]);
        }
        sim_rk_opts *tmp = (sim_rk_opts *)args->sim_solvers_args[ii];
=======
        cast_nlp_dims_to_sim_dims(&sim_dims, dims, ii);
        args->sim_solvers[ii]->initialize_default_args(&sim_dims, args->sim_solvers_args[ii]);
        sim_RK_opts *tmp = (sim_RK_opts *)args->sim_solvers_args[ii];
>>>>>>> b8664118
    }

    return args;
}



ocp_nlp_gn_sqp_memory *ocp_nlp_gn_sqp_create_memory(ocp_nlp_dims *dims, ocp_nlp_gn_sqp_args *args)
{
    int size = ocp_nlp_gn_sqp_calculate_memory_size(dims, args);
    void *ptr = acados_malloc(size, 1);
    ocp_nlp_gn_sqp_memory *mem = ocp_nlp_gn_sqp_assign_memory(dims, args, ptr);
    return mem;
}


#endif  // EXT_DEPS<|MERGE_RESOLUTION|>--- conflicted
+++ resolved
@@ -255,7 +255,6 @@
 }
 
 
-<<<<<<< HEAD
 void *create_sim_erk_opts(sim_dims *dims)
 {
     int size = sim_erk_opts_calculate_size(dims);
@@ -270,7 +269,6 @@
 }
 
 
-=======
 
 ocp_nlp_out *create_ocp_nlp_out(ocp_nlp_dims *dims)
 {
@@ -282,24 +280,14 @@
 
 
 
-#ifdef YT
->>>>>>> b8664118
 ocp_nlp_gn_sqp_args *ocp_nlp_gn_sqp_create_args(ocp_nlp_dims *dims, qp_solver_t qp_solver_name, sim_solver_t *sim_solver_names)
 {
-<<<<<<< HEAD
-    int size = ocp_nlp_gn_sqp_calculate_args_size(dims, qp_solver_name, sim_solver_names);
-
-    void *ptr = acados_malloc(size, 1);
-
-    ocp_nlp_gn_sqp_args *args = ocp_nlp_gn_sqp_assign_args(dims, qp_solver_name, sim_solver_names, ptr);
-=======
     ocp_qp_xcond_solver qp_solver;
     module_solver solver_funs;
     qp_solver.qp_solver_funs = &solver_funs;
 
     set_xcond_qp_solver_fun_ptrs(qp_solver_name, &qp_solver);
 
-    #ifdef YT
     int return_value;
     // sim_solver **sim_solver_ptrs = acados_malloc(sizeof(sim_solver *), dims->N);
     sim_solver *sim_solvers = acados_malloc(sizeof(sim_solver), dims->N);
@@ -311,18 +299,10 @@
     }
 
     int size = ocp_nlp_gn_sqp_calculate_args_size(dims, &qp_solver, sim_solvers);
-    #else
-    int size = ocp_nlp_gn_sqp_calculate_args_size(dims, &qp_solver);
-    #endif
-
-    void *ptr = acados_malloc(size, 1);
-
-    #ifdef YT
+
+    void *ptr = acados_malloc(size, 1);
+
     ocp_nlp_gn_sqp_args *args = ocp_nlp_gn_sqp_assign_args(dims, &qp_solver, sim_solvers, ptr);
-    #else
-    ocp_nlp_gn_sqp_args *args = ocp_nlp_gn_sqp_assign_args(dims, &qp_solver, ptr);
-    #endif
->>>>>>> b8664118
 
     // TODO(dimitris): nest in initialize default args of SQP solver!
     args->qp_solver->initialize_default_args(args->qp_solver_args);
@@ -331,18 +311,9 @@
     sim_dims sim_dims;
     for (int ii = 0; ii < dims->N; ii++)
     {
-<<<<<<< HEAD
-        if (sim_solver_names[ii] != PREVIOUS)
-        {
-            cast_nlp_dims_to_sim_dims(&sim_dims, dims, ii);
-            args->sim_solvers[ii]->initialize_default_args(&sim_dims, args->sim_solvers_args[ii]);
-        }
-        sim_rk_opts *tmp = (sim_rk_opts *)args->sim_solvers_args[ii];
-=======
         cast_nlp_dims_to_sim_dims(&sim_dims, dims, ii);
         args->sim_solvers[ii]->initialize_default_args(&sim_dims, args->sim_solvers_args[ii]);
         sim_RK_opts *tmp = (sim_RK_opts *)args->sim_solvers_args[ii];
->>>>>>> b8664118
     }
 
     return args;

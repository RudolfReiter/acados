--- conflicted
+++ resolved
@@ -66,8 +66,6 @@
     target_compile_definitions(acados PRIVATE DEBUG)
 endif()
 
-target_compile_definitions(acados PRIVATE USE_ACADOS_TYPES) # Needed for qpDUNES
-
 if(ACADOS_WITH_OOQP)
     target_compile_definitions(acados PRIVATE OOQP)
     target_link_libraries(acados PUBLIC ooqp)
@@ -78,10 +76,6 @@
     target_compile_definitions(acados PUBLIC MEASURE_TIMINGS)
 endif()
 
-<<<<<<< HEAD
-target_compile_definitions(acados PRIVATE ALIGNMENT=64)
-target_compile_definitions(acados PRIVATE USE_ACADOS_TYPES) # Needed for qpDUNES
-=======
 # Only test acados library for coverage
 if(COVERAGE MATCHES "lcov")
     include(CodeCoverage)
@@ -90,4 +84,6 @@
     set(CMAKE_CXX_FLAGS "${CMAKE_CXX_FLAGS} -O0 -fprofile-arcs -ftest-coverage")
     target_link_libraries(acados PRIVATE --coverage)
 endif()
->>>>>>> 781c61d5
+
+target_compile_definitions(acados PRIVATE ALIGNMENT=64)
+target_compile_definitions(acados PRIVATE USE_ACADOS_TYPES) # Needed for qpDUNES
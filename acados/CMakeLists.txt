--- conflicted
+++ resolved
@@ -42,15 +42,10 @@
 add_library(acados ${ACADOS_SRC})
 target_include_directories(acados
     PUBLIC
-<<<<<<< HEAD
         $<BUILD_INTERFACE:${CMAKE_CURRENT_SOURCE_DIR}/..> # for include "acados/..."
+        $<BUILD_INTERFACE:${EXTERNAL_SRC_DIR}/blasfeo/include>
         $<BUILD_INTERFACE:${EXTERNAL_SRC_DIR}>
         $<INSTALL_INTERFACE:include>)
-=======
-        "${CMAKE_CURRENT_SOURCE_DIR}/.." # for include "acados/..."
-        "${EXTERNAL_SRC_DIR}/blasfeo/include"
-        "${EXTERNAL_SRC_DIR}")
->>>>>>> 8afd3001
 
 # HPMPC must come before BLASFEO!
 if(NOT CMAKE_C_COMPILER_ID MATCHES "MSVC")

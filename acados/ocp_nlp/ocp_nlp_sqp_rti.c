--- conflicted
+++ resolved
@@ -501,13 +501,9 @@
 
 }
 
-<<<<<<< HEAD
-
-
-int ocp_nlp_sqp_rti_preparation_step(void *config_, void *dims_,
-=======
+
+
 void ocp_nlp_sqp_rti_preparation_step(void *config_, void *dims_,
->>>>>>> bc32bad1
     void *nlp_in_, void *nlp_out_, void *opts_, void *mem_, void *work_)
 {
     acados_timer timer1;
@@ -695,8 +691,8 @@
         nlp_opts, nlp_mem, nlp_work);
 
     /* SQP body */
-	int sqp_iter = 0;
-	nlp_mem->sqp_iter = &sqp_iter;
+    int sqp_iter = 0;
+    nlp_mem->sqp_iter = &sqp_iter;
 
     // linearizate NLP and update QP matrices
     acados_tic(&timer1);
@@ -707,12 +703,8 @@
 }
 
 
-<<<<<<< HEAD
-
-int ocp_nlp_sqp_rti_feedback_step(void *config_, void *dims_,
-=======
+
 void ocp_nlp_sqp_rti_feedback_step(void *config_, void *dims_,
->>>>>>> bc32bad1
     void *nlp_in_, void *nlp_out_, void *opts_, void *mem_, void *work_)
 {
     acados_timer timer1;
@@ -772,9 +764,9 @@
 
     mem->time_qp_sol += acados_toc(&timer1);
 
-	qp_solver->memory_get(qp_solver, nlp_mem->qp_solver_mem, "time_qp_solver_call", &tmp_time);
+    qp_solver->memory_get(qp_solver, nlp_mem->qp_solver_mem, "time_qp_solver_call", &tmp_time);
     mem->time_qp_solver_call += tmp_time;
-	qp_solver->memory_get(qp_solver, nlp_mem->qp_solver_mem, "time_qp_xcond", &tmp_time);
+    qp_solver->memory_get(qp_solver, nlp_mem->qp_solver_mem, "time_qp_xcond", &tmp_time);
     mem->time_qp_xcond += tmp_time;
 
     // compute correct dual solution in case of Hessian regularization
@@ -981,7 +973,7 @@
     const char *field, void *return_value_)
 {
     ocp_nlp_config *config = config_;
-	ocp_nlp_dims *dims = dims_;
+    ocp_nlp_dims *dims = dims_;
     ocp_nlp_sqp_rti_memory *mem = mem_;
 
     if (!strcmp("sqp_iter", field))
@@ -1026,16 +1018,16 @@
     }
     else if (!strcmp("time_sim", field) || !strcmp("time_sim_ad", field) || !strcmp("time_sim_la", field))
     {
-		double tmp = 0.0;
-		double *ptr = return_value_;
-		int N = dims->N;
-		int ii;
-		for (ii=0; ii<N; ii++)
-		{
-			config->dynamics[ii]->memory_get(config->dynamics[ii], dims->dynamics[ii], mem->nlp_mem->dynamics[ii], field, &tmp);
-			*ptr += tmp;
-		}
-	}
+        double tmp = 0.0;
+        double *ptr = return_value_;
+        int N = dims->N;
+        int ii;
+        for (ii=0; ii<N; ii++)
+        {
+            config->dynamics[ii]->memory_get(config->dynamics[ii], dims->dynamics[ii], mem->nlp_mem->dynamics[ii], field, &tmp);
+            *ptr += tmp;
+        }
+    }
     else if (!strcmp("stat", field))
     {
         double **value = return_value_;
@@ -1094,7 +1086,7 @@
     }
     else if (!strcmp("qp_iter", field))
     {
-		config->qp_solver->memory_get(config->qp_solver,
+        config->qp_solver->memory_get(config->qp_solver,
             mem->nlp_mem->qp_solver_mem, "iter", return_value_);
     }
     else

--- conflicted
+++ resolved
@@ -192,11 +192,7 @@
 }
 
 
-<<<<<<< HEAD
-int ocp_nlp_cost_nls_set_model(void *config_, void *dims_, void *model_,
-=======
 int ocp_nlp_cost_nls_model_set(void *config_, void *dims_, void *model_,
->>>>>>> 254ecc84
                                          const char *field, void *value_)
 {
     int status = ACADOS_SUCCESS;
@@ -614,17 +610,10 @@
     config->dims_calculate_size = &ocp_nlp_cost_nls_dims_calculate_size;
     config->dims_assign = &ocp_nlp_cost_nls_dims_assign;
     config->dims_initialize = &ocp_nlp_cost_nls_dims_initialize;
-<<<<<<< HEAD
-    config->set_dims = &ocp_nlp_cost_nls_dims_set;
-    config->model_calculate_size = &ocp_nlp_cost_nls_model_calculate_size;
-    config->model_assign = &ocp_nlp_cost_nls_model_assign;
-    config->set_model = &ocp_nlp_cost_nls_set_model;
-=======
     config->dims_set = &ocp_nlp_cost_nls_dims_set;
     config->model_calculate_size = &ocp_nlp_cost_nls_model_calculate_size;
     config->model_assign = &ocp_nlp_cost_nls_model_assign;
     config->model_set = &ocp_nlp_cost_nls_model_set;
->>>>>>> 254ecc84
     config->opts_calculate_size = &ocp_nlp_cost_nls_opts_calculate_size;
     config->opts_assign = &ocp_nlp_cost_nls_opts_assign;
     config->opts_initialize_default = &ocp_nlp_cost_nls_opts_initialize_default;

/*
 *    This file is part of acados.
 *
 *    acados is free software; you can redistribute it and/or
 *    modify it under the terms of the GNU Lesser General Public
 *    License as published by the Free Software Foundation; either
 *    version 3 of the License, or (at your option) any later version.
 *
 *    acados is distributed in the hope that it will be useful,
 *    but WITHOUT ANY WARRANTY; without even the implied warranty of
 *    MERCHANTABILITY or FITNESS FOR A PARTICULAR PURPOSE.  See the GNU
 *    Lesser General Public License for more details.
 *
 *    You should have received a copy of the GNU Lesser General Public
 *    License along with acados; if not, write to the Free Software Foundation,
 *    Inc., 51 Franklin Street, Fifth Floor, Boston, MA  02110-1301  USA
 *
 */

#include "acados/ocp_nlp/ocp_nlp_common.h"

#include <assert.h>

#include <stdlib.h>
#include <string.h>
#include <assert.h>

// blasfeo
#include "blasfeo/include/blasfeo_target.h"
#include "blasfeo/include/blasfeo_common.h"
#include "blasfeo/include/blasfeo_d_blas.h"
// hpipm
#include "hpipm/include/hpipm_d_ocp_qp_dim.h"
// acados
#include "acados/utils/mem.h"



// TODO remove !!!!!!!!!!!!1
#include "acados/sim/sim_erk_integrator.h"
#include "acados/sim/sim_irk_integrator.h"
#include "acados/sim/sim_lifted_irk_integrator.h"



/************************************************
* dims
************************************************/

/* ocp_nlp_cost_ls */

int ocp_nlp_cost_ls_dims_calculate_size(int N)
{
	int size = 0;
	
    size += sizeof(ocp_nlp_cost_ls_dims);
    size += 2*(N+1)*sizeof(int); // nv ny

	size += 8; // initial align

	return size;
}



ocp_nlp_cost_ls_dims *ocp_nlp_cost_ls_dims_assign(int N, void *raw_memory)
{
    char *c_ptr = (char *) raw_memory;

	// initial align
	align_char_to(8, &c_ptr);

	// struct
	ocp_nlp_cost_ls_dims *dims = (ocp_nlp_cost_ls_dims *) c_ptr;
	c_ptr += sizeof(ocp_nlp_cost_ls_dims);

	// nv
    assign_int(N+1, &dims->nv, &c_ptr);
	// ny
    assign_int(N+1, &dims->ny, &c_ptr);

	// N
	dims->N = N;

	// memsize
	dims->memsize = ocp_nlp_cost_ls_dims_calculate_size(N);

	return dims;
}



void ocp_nlp_cost_ls_dims_init(int *nv, int *ny, ocp_nlp_cost_ls_dims *dims)
{
	// loop index
	int ii;

	int N = dims->N;

	// nv
    for (ii = 0; ii < N+1; ii++)
		dims->nv[ii] = nv[ii];
	// ny
    for (ii = 0; ii < N+1; ii++)
		dims->ny[ii] = ny[ii];

	return;
}



/* ocp_nlp */

int ocp_nlp_dims_calculate_size(int N)
{
	int size = 0;
	
    size += sizeof(ocp_nlp_dims);
    size += 8*(N+1)*sizeof(int);

	size += 8; // initial align

	return size;
}



ocp_nlp_dims *ocp_nlp_dims_assign(int N, void *raw_memory)
{
    char *c_ptr = (char *) raw_memory;

	// initial align
	align_char_to(8, &c_ptr);

	// struct
	ocp_nlp_dims *dims = (ocp_nlp_dims *) c_ptr;
	c_ptr += sizeof(ocp_nlp_dims);

	// nx
    assign_int(N+1, &dims->nx, &c_ptr);
	// nu
    assign_int(N+1, &dims->nu, &c_ptr);
	// nb
    assign_int(N+1, &dims->nb, &c_ptr);
	// nbx
    assign_int(N+1, &dims->nbx, &c_ptr);
	// nbu
    assign_int(N+1, &dims->nbu, &c_ptr);
	// ng
    assign_int(N+1, &dims->ng, &c_ptr);
	// nh
    assign_int(N+1, &dims->nh, &c_ptr);
	// ns
    assign_int(N+1, &dims->ns, &c_ptr);

	// N
	dims->N = N;

	// memsize
	dims->memsize = ocp_nlp_dims_calculate_size(N);

	return dims;
}



void ocp_nlp_dims_init(int *nx, int *nu, int *nbx, int *nbu, int *ng, int *nh, int *ns, void *cost_dims, ocp_nlp_dims *dims)
{
	// loop index
	int ii;

	int N = dims->N;

	// nx
	for (ii = 0; ii < N+1; ii++)
		dims->nx[ii] = nx[ii];
	// nu
	for (ii = 0; ii < N+1; ii++)
		dims->nu[ii] = nu[ii];
	// nbx
	for (ii = 0; ii < N+1; ii++)
		dims->nb[ii] = nbx[ii]+nbu[ii];
	// nbu
	for (ii = 0; ii < N+1; ii++)
		dims->nbx[ii] = nbx[ii];
	// nb
	for (ii = 0; ii < N+1; ii++)
		dims->nbu[ii] = nbu[ii];
	// ng
	for (ii = 0; ii < N+1; ii++)
		dims->ng[ii] = ng[ii];
	// nh
	for (ii = 0; ii < N+1; ii++)
		dims->nh[ii] = nh[ii];
	// ns
	for (ii = 0; ii < N+1; ii++)
		dims->ns[ii] = ns[ii];
	
	// cost
	dims->cost_dims = cost_dims;

	return;
}



/************************************************
* dynamics
************************************************/

/* ERK */

int ocp_nlp_dynamics_erk_calculate_size(ocp_nlp_dims *dims)
{

	// extract dims
	int N = dims->N;

	int size = 0;

	size += sizeof(ocp_nlp_dynamics_erk);

	size += 3*N*sizeof(external_function_generic *); // forw_vde, adj_vde, jac_ode

	size += 8; // initial align

//	make_int_multiple_of(64, &size);

	return size;

}



ocp_nlp_dynamics_erk *ocp_nlp_dynamics_erk_assign(ocp_nlp_dims *dims, void *raw_memory)
{
	
    char *c_ptr = (char *) raw_memory;

	// extract sizes
    int N = dims->N;

	// struct
    ocp_nlp_dynamics_erk *dynamics = (ocp_nlp_dynamics_erk *) c_ptr;
    c_ptr += sizeof(ocp_nlp_dynamics_erk);

	// dims
	dynamics->dims = dims;

	// dynamics
	// forw_vde
	dynamics->forw_vde = (external_function_generic **) c_ptr;
	c_ptr += N*sizeof(external_function_generic *);
	// adj_vde
	dynamics->adj_vde = (external_function_generic **) c_ptr;
	c_ptr += N*sizeof(external_function_generic *);
	// jac_ode
	dynamics->jac_ode = (external_function_generic **) c_ptr;
	c_ptr += N*sizeof(external_function_generic *);

    assert((char *) raw_memory + ocp_nlp_dynamics_erk_calculate_size(dims) >= c_ptr);

	return dynamics;

}



void ocp_nlp_dynamics_erk_to_sim_in(ocp_nlp_dynamics_erk *dynamics, sim_in **sim)
{

	int ii;

	int N = dynamics->dims->N;

	for (ii=0; ii<N; ii++)
	{
		erk_model *model = sim[ii]->model;

		model->forw_vde_expl = dynamics->forw_vde[ii];
		model->adj_vde_expl = dynamics->adj_vde[ii];
		model->jac_ode_expl = dynamics->jac_ode[ii];
	}

	return;

}



/* IRK */

int ocp_nlp_dynamics_irk_calculate_size(ocp_nlp_dims *dims)
{
	// loop index
	int ii;

	// extract dims
	int N = dims->N;

	int size = 0;

	size += sizeof(ocp_nlp_dynamics_irk);

	size += 4*N*sizeof(external_function_generic *); // ode, jac_x, jac_xdot, jac_u

	size += 8; // initial align

//	make_int_multiple_of(64, &size);

	return size;

}



ocp_nlp_dynamics_irk *ocp_nlp_dynamics_irk_assign(ocp_nlp_dims *dims, void *raw_memory)
{
	
    char *c_ptr = (char *) raw_memory;

	// extract sizes
    int N = dims->N;

	// struct
    ocp_nlp_dynamics_irk *dynamics = (ocp_nlp_dynamics_irk *) c_ptr;
    c_ptr += sizeof(ocp_nlp_dynamics_irk);

	// dims
	dynamics->dims = dims;

	// dynamics
	// jac_u
	dynamics->ode = (external_function_generic **) c_ptr;
	c_ptr += N*sizeof(external_function_generic *);
	// jac_x
	dynamics->jac_x = (external_function_generic **) c_ptr;
	c_ptr += N*sizeof(external_function_generic *);
	// jac_xdot
	dynamics->jac_xdot = (external_function_generic **) c_ptr;
	c_ptr += N*sizeof(external_function_generic *);
	// jac_u
	dynamics->jac_u = (external_function_generic **) c_ptr;
	c_ptr += N*sizeof(external_function_generic *);

    assert((char *) raw_memory + ocp_nlp_dynamics_irk_calculate_size(dims) >= c_ptr);

	return dynamics;

}



void ocp_nlp_dynamics_irk_to_sim_in(ocp_nlp_dynamics_irk *dynamics, sim_in **sim)
{

	int ii;

	int N = dynamics->dims->N;

	for (ii=0; ii<N; ii++)
	{
		irk_model *model = sim[ii]->model;

		model->ode_impl = dynamics->ode[ii];
		model->jac_x_ode_impl = dynamics->jac_x[ii];
		model->jac_xdot_ode_impl = dynamics->jac_xdot[ii];
		model->jac_u_ode_impl = dynamics->jac_u[ii];
	}

	return;

}



/* lifted IRK */

int ocp_nlp_dynamics_lifted_irk_calculate_size(ocp_nlp_dims *dims)
{
	// loop index
	int ii;

	// extract dims
	int N = dims->N;

	int size = 0;

	size += sizeof(ocp_nlp_dynamics_lifted_irk);

	size += 2*N*sizeof(external_function_generic *); // forw_vde, jac_ode

	size += 8; // initial align

//	make_int_multiple_of(64, &size);

	return size;

}



ocp_nlp_dynamics_lifted_irk *ocp_nlp_dynamics_lifted_irk_assign(ocp_nlp_dims *dims, void *raw_memory)
{
	
    char *c_ptr = (char *) raw_memory;

	// extract sizes
    int N = dims->N;

	// struct
    ocp_nlp_dynamics_lifted_irk *dynamics = (ocp_nlp_dynamics_lifted_irk *) c_ptr;
    c_ptr += sizeof(ocp_nlp_dynamics_lifted_irk);

	// dims
	dynamics->dims = dims;

	// dynamics
	// forw_vde
	dynamics->forw_vde = (external_function_generic **) c_ptr;
	c_ptr += N*sizeof(external_function_generic *);
	// adj_vde
//	dynamics->adj_vde = (external_function_generic **) c_ptr;
//	c_ptr += N*sizeof(external_function_generic *);
	// jac_ode
	dynamics->jac_ode = (external_function_generic **) c_ptr;
	c_ptr += N*sizeof(external_function_generic *);

    assert((char *) raw_memory + ocp_nlp_dynamics_lifted_irk_calculate_size(dims) >= c_ptr);

	return dynamics;

}



void ocp_nlp_dynamics_lifted_irk_to_sim_in(ocp_nlp_dynamics_lifted_irk *dynamics, sim_in **sim)
{

	int ii;

	int N = dynamics->dims->N;

	for (ii=0; ii<N; ii++)
	{
		lifted_irk_model *model = sim[ii]->model;

		model->forw_vde_expl = dynamics->forw_vde[ii];
		model->jac_ode_expl = dynamics->jac_ode[ii];
	}

	return;

}



/************************************************
* cost
************************************************/

/* least squares */

int ocp_nlp_cost_ls_calculate_size(ocp_nlp_cost_ls_dims *dims)
{
	// loop index
	int ii;

	// extract dims
	int N = dims->N;
	int *nv = dims->nv;
	int *ny = dims->ny;

	int size = 0;

    size += sizeof(ocp_nlp_cost_ls);

	size += 1*(N+1)*sizeof(int); // nls_mask
	size += 2*(N+1)*sizeof(struct blasfeo_dmat); // W Cyt
	size += 1*(N+1)*sizeof(struct blasfeo_dvec); // y_ref
	size += 1*(N+1)*sizeof(external_function_generic *); // nls_jac

    for (ii = 0; ii < N+1; ii++)
    {
		size += 1*blasfeo_memsize_dmat(ny[ii], ny[ii]); // W
		size += 1*blasfeo_memsize_dmat(nv[ii], ny[ii]); // Cyt
		size += 1*blasfeo_memsize_dvec(ny[ii]); // y_ref
	}

	size += 8; // initial align
	size += 8; // blasfeo_struct align
	size += 64; // blasfeo_mem align

//	make_int_multiple_of(64, &size);

	return size;
}



ocp_nlp_cost_ls *ocp_nlp_cost_ls_assign(ocp_nlp_cost_ls_dims *dims, void *raw_memory)
{
	// loop index
	int ii;

    char *c_ptr = (char *) raw_memory;

	// extract sizes
    int N = dims->N;
	int *nv = dims->nv;
	int *ny = dims->ny;

	// initial align
	align_char_to(8, &c_ptr);

	// struct
    ocp_nlp_cost_ls *cost = (ocp_nlp_cost_ls *) c_ptr;
    c_ptr += sizeof(ocp_nlp_cost_ls);

	// dims
	cost->dims = dims;

	// nls mask
	assign_int(N+1, &cost->nls_mask, &c_ptr);

	// blasfeo_struct align
	align_char_to(8, &c_ptr);

	// W
	assign_blasfeo_dmat_structs(N+1, &cost->W, &c_ptr);
	// Cyt
	assign_blasfeo_dmat_structs(N+1, &cost->Cyt, &c_ptr);
	// y_ref
	assign_blasfeo_dvec_structs(N+1, &cost->y_ref, &c_ptr);
	// nls_jac
	cost->nls_jac = (external_function_generic **) c_ptr;
	c_ptr += (N+1)*sizeof(external_function_generic *);

	// blasfeo_mem align
	align_char_to(64, &c_ptr);

	// blasfeo_dmat
	// W
    for (ii=0; ii<=N; ii++)
		assign_blasfeo_dmat_mem(ny[ii], ny[ii], cost->W+ii, &c_ptr);
	// W
    for (ii=0; ii<=N; ii++)
		assign_blasfeo_dmat_mem(nv[ii], ny[ii], cost->Cyt+ii, &c_ptr);

	// blasfeo_dvec
	// y_ref
    for (ii=0; ii<=N; ii++)
		assign_blasfeo_dvec_mem(ny[ii], cost->y_ref+ii, &c_ptr);
	
	// assert
    assert((char *) raw_memory + ocp_nlp_cost_ls_calculate_size(dims) >= c_ptr);

	return cost;
}


/************************************************
* constraints
************************************************/

int ocp_nlp_constraints_calculate_size(ocp_nlp_dims *dims)
{

	// extract dims
	int N = dims->N;
	int *nx = dims->nx;
	int *nu = dims->nu;
	int *nb = dims->nb;
	int *ng = dims->ng;
<<<<<<< HEAD
=======
	int *nh = dims->nh;
>>>>>>> d5bc428d

	int size = 0;

    size += sizeof(ocp_nlp_constraints);

    size += sizeof(int *)*(N+1);  // idxb
	size += 1*(N+1)*sizeof(struct blasfeo_dvec); // d
	size += 1*(N+1)*sizeof(struct blasfeo_dmat); // DCt

<<<<<<< HEAD
    for (ii = 0; ii < N+1; ii++)
=======
    size += 2*sizeof(double *)*(N+1);  // lh, uh

    // TODO(dimitris): check arguments for cost type
	ocp_nlp_cost_ls_dims *cost_dims = (ocp_nlp_cost_ls_dims *) dims->cost_dims;
	size += ocp_nlp_cost_ls_calculate_size(cost_dims); // cost

	size += ocp_nlp_model_expl_calculate_size(dims); // model

    for (int ii = 0; ii < N+1; ii++)
>>>>>>> d5bc428d
    {
        size += sizeof(int)*(nb[ii]);  // idxb
		size += 1*blasfeo_memsize_dvec(2*nb[ii]+2*ng[ii]); // d
		size += 1*blasfeo_memsize_dmat(nu[ii]+nx[ii], ng[ii]); // DCt
	}

	size += 8; // initial align
	size += 8; // blasfeo_struct align
	size += 64; // blasfeo_mem align

//	make_int_multiple_of(64, &size);

	return size;
}



ocp_nlp_constraints *ocp_nlp_constraints_assign(ocp_nlp_dims *dims, void *raw_memory)
{
<<<<<<< HEAD
	// loop index
	int ii;
=======
>>>>>>> d5bc428d

    char *c_ptr = (char *) raw_memory;

	// extract sizes
    int N = dims->N;
	int *nx = dims->nx;
	int *nu = dims->nu;
	int *nb = dims->nb;
	int *ng = dims->ng;

	// initial align
	align_char_to(8, &c_ptr);

	// struct
    ocp_nlp_constraints *constraints = (ocp_nlp_constraints *) c_ptr;
    c_ptr += sizeof(ocp_nlp_constraints);

	// dims
	constraints->dims = dims;

	// pointers align
	align_char_to(8, &c_ptr);

    // pointers
    assign_int_ptrs(N+1, &constraints->idxb, &c_ptr);

	// blasfeo_structs
	// d
	assign_blasfeo_dvec_structs(N+1, &constraints->d, &c_ptr);
	// DCt
	assign_blasfeo_dmat_structs(N+1, &constraints->DCt, &c_ptr);

	// blasfeo_mem align
	align_char_to(64, &c_ptr);

	// blasfeo_dmat
	// DCt
<<<<<<< HEAD
    for (ii = 0; ii <= N; ii++)
		assign_blasfeo_dmat_mem(nu[ii]+nx[ii], ng[ii], constraints->DCt+ii, &c_ptr);

	// blasfeo_dvec
	// d
    for (ii = 0; ii <= N; ii++)
		assign_blasfeo_dvec_mem(2*nb[ii]+2*ng[ii], constraints->d+ii, &c_ptr);
=======
    for (int ii = 0; ii <= N; ++ii)
		assign_blasfeo_dmat_mem(nu[ii]+nx[ii], ng[ii], in->DCt+ii, &c_ptr);

	// blasfeo_dvec
	// d
    for (int ii = 0; ii <= N; ++ii)
		assign_blasfeo_dvec_mem(2*nb[ii]+2*ng[ii], in->d+ii, &c_ptr);

    // doubles
    for (int ii = 0; ii <= N; ++ii)
    {
        assign_double(dims->nh[ii], &in->lh[ii], &c_ptr);
        assign_double(dims->nh[ii], &in->uh[ii], &c_ptr);
    }
>>>>>>> d5bc428d

    // ints
    for (int ii = 0; ii < N+1; ++ii)
    {
        assign_int(dims->nbx[ii]+dims->nbu[ii], &constraints->idxb[ii], &c_ptr);
    }

	// assert
    assert((char *) raw_memory + ocp_nlp_constraints_calculate_size(dims) >= c_ptr);

	return constraints;
}



/************************************************
* in
************************************************/

// TODO(dimitris): fix order of funs
int ocp_nlp_in_calculate_size(ocp_nlp_dims *dims, ocp_nlp_solver_config *config)
{

    int size = sizeof(ocp_nlp_in);

    // TODO(dimitris): check arguments for cost type
	size += config->cost_calculate_size(dims->cost_dims); // cost

	size += config->dynamics_calculate_size(dims); // dynamics

	size += config->constraints_calculate_size(dims); // constraints

	size += 8; // initial align

//	make_int_multiple_of(64, &size);

    return size;
}



// TODO(dimitris): move num_stages inside args, as nested integrator args
ocp_nlp_in *assign_ocp_nlp_in(ocp_nlp_dims *dims, int num_stages, void *raw_memory, ocp_nlp_solver_config *config)
{

    char *c_ptr = (char *) raw_memory;

	// initial align
	align_char_to(8, &c_ptr);

	// struct
    ocp_nlp_in *in = (ocp_nlp_in *) c_ptr;
    c_ptr += sizeof(ocp_nlp_in);

	// dims
	in->dims = dims;

	// cost
    // TODO(dimitris): check arguments for cost type
	in->cost = config->cost_assign(dims->cost_dims, c_ptr);
	c_ptr += config->cost_calculate_size(dims->cost_dims);

	// dynamics
	in->dynamics = config->dynamics_assign(dims, c_ptr);
	c_ptr += config->dynamics_calculate_size(dims);

	// constraints
	in->constraints = config->constraints_assign(dims, c_ptr);
	c_ptr += config->constraints_calculate_size(dims);

    assert((char *) raw_memory + ocp_nlp_in_calculate_size(dims, config) >= c_ptr);

    return in;
}



/************************************************
* out
************************************************/

int ocp_nlp_out_calculate_size(ocp_nlp_dims *dims)
{
	// loop index
	int ii;

	// extract dims
    int N = dims->N;
	int *nx = dims->nx;
	int *nu = dims->nu;
	int *nb = dims->nb;
	int *ng = dims->ng;

    int size = sizeof(ocp_nlp_out);

	size += 3*(N+1)*sizeof(struct blasfeo_dvec); // ux lam
	size += 1*N*sizeof(struct blasfeo_dvec); // pi

    for (ii = 0; ii < N; ii++)
    {
		size += 1*blasfeo_memsize_dvec(nu[ii]+nx[ii]); // ux
		size += 1*blasfeo_memsize_dvec(nx[ii+1]); // pi
		size += 2*blasfeo_memsize_dvec(2*nb[ii]+2*ng[ii]); // lam t
    }
	ii = N;
	size += 1*blasfeo_memsize_dvec(nu[ii]+nx[ii]); // ux
	size += 2*blasfeo_memsize_dvec(2*nb[ii]+2*ng[ii]); // lam t

	size += 8; // initial align
	size += 8; // blasfeo_struct align
	size += 64; // blasfeo_mem align

//	make_int_multiple_of(64, &size);

    return size;
}



ocp_nlp_out *assign_ocp_nlp_out(ocp_nlp_dims *dims, void *raw_memory)
{

	// extract sizes
    int N = dims->N;
	int *nx = dims->nx;
	int *nu = dims->nu;
	int *nb = dims->nb;
	int *ng = dims->ng;

    char *c_ptr = (char *) raw_memory;

	// initial align
	align_char_to(8, &c_ptr);

    ocp_nlp_out *out = (ocp_nlp_out *)c_ptr;
    c_ptr += sizeof(ocp_nlp_out);

	out->dims = dims;

	// blasfeo_struct align
	align_char_to(8, &c_ptr);

	// blasfeo_dvec_struct
	// ux
	assign_blasfeo_dvec_structs(N+1, &out->ux, &c_ptr);
	// pi
	assign_blasfeo_dvec_structs(N, &out->pi, &c_ptr);
	// lam
	assign_blasfeo_dvec_structs(N+1, &out->lam, &c_ptr);
	// t
	assign_blasfeo_dvec_structs(N+1, &out->t, &c_ptr);

	// blasfeo_mem align
	align_char_to(64, &c_ptr);

	// blasfeo_dvec
	// ux
    for (int ii = 0; ii <= N; ++ii)
		assign_blasfeo_dvec_mem(nu[ii]+nx[ii], out->ux+ii, &c_ptr);
	// pi
    for (int ii = 0; ii < N; ++ii)
		assign_blasfeo_dvec_mem(nx[ii+1], out->pi+ii, &c_ptr);
	// lam
    for (int ii = 0; ii <= N; ++ii)
		assign_blasfeo_dvec_mem(2*nb[ii]+2*ng[ii], out->lam+ii, &c_ptr);
	// t
    for (int ii = 0; ii <= N; ++ii)
		assign_blasfeo_dvec_mem(2*nb[ii]+2*ng[ii], out->t+ii, &c_ptr);

	// memsize
	out->memsize = ocp_nlp_out_calculate_size(dims);

    assert((char *) raw_memory + out->memsize >= c_ptr);

    return out;
}



/************************************************
* memory
************************************************/

int ocp_nlp_mem_calculate_size(ocp_nlp_dims *dims)
{
	// loop index
	int ii;

	// extract dims
    int N = dims->N;
	int *nx = dims->nx;
	int *nu = dims->nu;
	int *nb = dims->nb;
	int *ng = dims->ng;

    int size = sizeof(ocp_nlp_mem);

	size += 4*(N+1)*sizeof(struct blasfeo_dvec); // cost_grad dyn_adj ineq_fun ineq_adj
	size += 1*N*sizeof(struct blasfeo_dvec); // dyn_fun

	for(ii=0; ii<N; ii++)
	{
		size += 3*blasfeo_memsize_dvec(nu[ii]+nx[ii]); // cost_grad dyn_adj ineq_adj
		size += 1*blasfeo_memsize_dvec(nx[ii+1]); // dyn_fun
		size += 1*blasfeo_memsize_dvec(2*nb[ii]+2*ng[ii]); // ineq_fun
	}
	ii = N;
	size += 3*blasfeo_memsize_dvec(nu[ii]+nx[ii]); // cost_grad dyn_adj ineq_adj
	size += 1*blasfeo_memsize_dvec(2*nb[ii]+2*ng[ii]); // ineq_fun

	size += 8; // initial align
	size += 8; // blasfeo_struct align
	size += 64; // blasfeo_mem align

//	make_int_multiple_of(64, &size);

	return size;

}



ocp_nlp_mem *ocp_nlp_mem_assign(ocp_nlp_dims *dims, void *raw_memory)
{

	// loop index
	int ii;

    char *c_ptr = (char *) raw_memory;

	// extract sizes
    int N = dims->N;
	int *nx = dims->nx;
	int *nu = dims->nu;
	int *nb = dims->nb;
	int *ng = dims->ng;

	// initial align
	align_char_to(8, &c_ptr);

	// struct
    ocp_nlp_mem *mem = (ocp_nlp_mem *) c_ptr;
    c_ptr += sizeof(ocp_nlp_mem);

	// dims
	mem->dims = dims;

	// blasfeo_struct align
	align_char_to(8, &c_ptr);

	// cost_grad
	assign_blasfeo_dvec_structs(N+1, &mem->cost_grad, &c_ptr);
	// dyn_fun
	assign_blasfeo_dvec_structs(N, &mem->dyn_fun, &c_ptr);
	// dyn_adj
	assign_blasfeo_dvec_structs(N+1, &mem->dyn_adj, &c_ptr);
	// ineq_fun
	assign_blasfeo_dvec_structs(N+1, &mem->ineq_fun, &c_ptr);
	// ineq_adj
	assign_blasfeo_dvec_structs(N+1, &mem->ineq_adj, &c_ptr);

	// blasfeo_mem align
	align_char_to(64, &c_ptr);

	// cost_grad
	for (ii=0; ii<=N; ii++)
		assign_blasfeo_dvec_mem(nu[ii]+nx[ii], mem->cost_grad+ii, &c_ptr);
	// dyn_fun
	for (ii=0; ii<N; ii++)
		assign_blasfeo_dvec_mem(nx[ii+1], mem->dyn_fun+ii, &c_ptr);
	// dyn_adj
	for (ii=0; ii<=N; ii++)
		assign_blasfeo_dvec_mem(nu[ii]+nx[ii], mem->dyn_adj+ii, &c_ptr);
	// ineq_fun
	for (ii=0; ii<=N; ii++)
		assign_blasfeo_dvec_mem(2*nb[ii]+2*ng[ii], mem->ineq_fun+ii, &c_ptr);
	// ineq_adj
	for (ii=0; ii<=N; ii++)
		assign_blasfeo_dvec_mem(nu[ii]+nx[ii], mem->ineq_adj+ii, &c_ptr);
	
	mem->memsize = ocp_nlp_mem_calculate_size(dims);

	return mem;

}



/************************************************
* residuals
************************************************/

int ocp_nlp_res_calculate_size(ocp_nlp_dims *dims)
{
	// loop index
	int ii;

	// extract dims
    int N = dims->N;
	int *nx = dims->nx;
	int *nu = dims->nu;
	int *nb = dims->nb;
	int *ng = dims->ng;

    int size = sizeof(ocp_nlp_res);

	size += 3*(N+1)*sizeof(struct blasfeo_dvec); // res_g res_d res_m
	size += 1*N*sizeof(struct blasfeo_dvec); // res_b

	for(ii=0; ii<N; ii++)
	{
		size += 1*blasfeo_memsize_dvec(nu[ii]+nx[ii]); // res_g
		size += 1*blasfeo_memsize_dvec(nx[ii+1]); // res_b
		size += 2*blasfeo_memsize_dvec(2*nb[ii]+2*ng[ii]); // res_d res_m
	}
	ii = N;
	size += 1*blasfeo_memsize_dvec(nu[ii]+nx[ii]); // res_g
	size += 2*blasfeo_memsize_dvec(2*nb[ii]+2*ng[ii]); // res_d res_m

	size += 8; // initial align
	size += 8; // blasfeo_struct align
	size += 64; // blasfeo_mem align

//	make_int_multiple_of(64, &size);

	return size;

}



ocp_nlp_res *ocp_nlp_res_assign(ocp_nlp_dims *dims, void *raw_memory)
{

	// loop index
	int ii;

    char *c_ptr = (char *) raw_memory;

	// extract sizes
    int N = dims->N;
	int *nx = dims->nx;
	int *nu = dims->nu;
	int *nb = dims->nb;
	int *ng = dims->ng;

	// initial align
	align_char_to(8, &c_ptr);

	// struct
    ocp_nlp_res *res = (ocp_nlp_res *) c_ptr;
    c_ptr += sizeof(ocp_nlp_res);

	// dims
	res->dims = dims;

	// blasfeo_struct align
	align_char_to(8, &c_ptr);

	// res_g
	assign_blasfeo_dvec_structs(N+1, &res->res_g, &c_ptr);
	// res_b
	assign_blasfeo_dvec_structs(N, &res->res_b, &c_ptr);
	// res_d
	assign_blasfeo_dvec_structs(N+1, &res->res_d, &c_ptr);
	// res_m
	assign_blasfeo_dvec_structs(N+1, &res->res_m, &c_ptr);

	// blasfeo_mem align
	align_char_to(64, &c_ptr);

	// res_g
	for (ii=0; ii<=N; ii++)
		assign_blasfeo_dvec_mem(nu[ii]+nx[ii], res->res_g+ii, &c_ptr);
	// res_b
	for (ii=0; ii<N; ii++)
		assign_blasfeo_dvec_mem(nx[ii+1], res->res_b+ii, &c_ptr);
	// res_d
	for (ii=0; ii<=N; ii++)
		assign_blasfeo_dvec_mem(2*nb[ii]+2*ng[ii], res->res_d+ii, &c_ptr);
	// res_m
	for (ii=0; ii<=N; ii++)
		assign_blasfeo_dvec_mem(2*nb[ii]+2*ng[ii], res->res_m+ii, &c_ptr);
	
	res->memsize = ocp_nlp_res_calculate_size(dims);

	return res;

}



void ocp_nlp_res_compute(ocp_nlp_in *in, ocp_nlp_out *out, ocp_nlp_res *res, ocp_nlp_mem *mem) //, ocp_nlp_res_workspace *work)
{

	// loop index
	int ii;

	// extract dims
    int N = in->dims->N;
    int *nx = in->dims->nx;
    int *nu = in->dims->nu;
    int *nb = in->dims->nb;
    int *ng = in->dims->ng;

	double tmp_res;

	// res_g
	res->inf_norm_res_g = 0.0;
	for (ii=0; ii<=N; ii++)
	{
		blasfeo_daxpy(nu[ii]+nx[ii], -1.0, mem->dyn_adj+ii, 0, mem->cost_grad+ii, 0, res->res_g+ii, 0);
		blasfeo_daxpy(nu[ii]+nx[ii], -1.0, mem->ineq_adj+ii, 0, res->res_g+ii, 0, res->res_g+ii, 0);
		blasfeo_dvecnrm_inf(nu[ii]+nx[ii], res->res_g+ii, 0, &tmp_res);
		res->inf_norm_res_g = tmp_res>res->inf_norm_res_g ? tmp_res : res->inf_norm_res_g;
	}

	// res_b
	res->inf_norm_res_b = 0.0;
	for (ii=0; ii<N; ii++)
	{
		blasfeo_dveccp(nx[ii+1], mem->dyn_fun+ii, 0, res->res_b+ii, 0);
		blasfeo_dvecnrm_inf(nx[ii+1], res->res_b+ii, 0, &tmp_res);
		res->inf_norm_res_b = tmp_res>res->inf_norm_res_b ? tmp_res : res->inf_norm_res_b;
	}

	// res_d
	res->inf_norm_res_d = 0.0;
	for (ii=0; ii<=N; ii++)
	{
		blasfeo_daxpy(2*nb[ii]+2*ng[ii], 1.0, out->t+ii, 0, mem->ineq_fun+ii, 0, res->res_d+ii, 0);
		blasfeo_dvecnrm_inf(2*nb[ii]+2*ng[ii], res->res_d+ii, 0, &tmp_res);
		res->inf_norm_res_d = tmp_res>res->inf_norm_res_d ? tmp_res : res->inf_norm_res_d;
	}
	
	// res_m
	// TODO(giaf): add blasfeo_dvecmul
	res->inf_norm_res_m = 0.0;
	for (ii=0; ii<=N; ii++)
	{
		// tmp = blasfeo_dvecmuldot(2*nb[ii]+2*ng[ii], out->lam+ii, 0, out->t+ii, 0, res->res_m+ii, 0);
		blasfeo_dvecnrm_inf(2*nb[ii]+2*ng[ii], res->res_m+ii, 0, &tmp_res);
		res->inf_norm_res_m = tmp_res>res->inf_norm_res_m ? tmp_res : res->inf_norm_res_m;
	}

	return;

}

























/************************************************
* ???
************************************************/

int number_of_primal_vars(ocp_nlp_dims *dims)
{
    int num_vars = 0;
    for (int ii = 0; ii <= dims->N; ii++) {
        num_vars += dims->nx[ii] + dims->nu[ii];
    }
    return num_vars;
}



void cast_nlp_dims_to_qp_dims(ocp_qp_dims *qp_dims, ocp_nlp_dims *nlp_dims)
{
    qp_dims->N = nlp_dims->N;
    qp_dims->nx = nlp_dims->nx;
    qp_dims->nu = nlp_dims->nu;
    qp_dims->nb = nlp_dims->nb;
    qp_dims->nbx = nlp_dims->nbx;
    qp_dims->nbu = nlp_dims->nbu;
    qp_dims->ng = nlp_dims->ng;
    qp_dims->ns = nlp_dims->ns;

    // TODO(dimitris): probably redundant (can also remove hpipm header)
    qp_dims->memsize = d_memsize_ocp_qp_dim(qp_dims->N);
}



void cast_nlp_dims_to_sim_dims(sim_dims *sim_dims, ocp_nlp_dims *nlp_dims, int stage)
{
    sim_dims->nx = nlp_dims->nx[stage];
    sim_dims->nu = nlp_dims->nu[stage];
    sim_dims->num_stages = nlp_dims->num_stages[stage];
}



<|MERGE_RESOLUTION|>--- conflicted
+++ resolved
@@ -52,7 +52,7 @@
 int ocp_nlp_cost_ls_dims_calculate_size(int N)
 {
 	int size = 0;
-	
+
     size += sizeof(ocp_nlp_cost_ls_dims);
     size += 2*(N+1)*sizeof(int); // nv ny
 
@@ -114,7 +114,7 @@
 int ocp_nlp_dims_calculate_size(int N)
 {
 	int size = 0;
-	
+
     size += sizeof(ocp_nlp_dims);
     size += 8*(N+1)*sizeof(int);
 
@@ -195,7 +195,7 @@
 	// ns
 	for (ii = 0; ii < N+1; ii++)
 		dims->ns[ii] = ns[ii];
-	
+
 	// cost
 	dims->cost_dims = cost_dims;
 
@@ -234,7 +234,7 @@
 
 ocp_nlp_dynamics_erk *ocp_nlp_dynamics_erk_assign(ocp_nlp_dims *dims, void *raw_memory)
 {
-	
+
     char *c_ptr = (char *) raw_memory;
 
 	// extract sizes
@@ -268,12 +268,9 @@
 
 void ocp_nlp_dynamics_erk_to_sim_in(ocp_nlp_dynamics_erk *dynamics, sim_in **sim)
 {
-
-	int ii;
-
 	int N = dynamics->dims->N;
 
-	for (ii=0; ii<N; ii++)
+	for (int ii = 0; ii < N; ii++)
 	{
 		erk_model *model = sim[ii]->model;
 
@@ -316,7 +313,7 @@
 
 ocp_nlp_dynamics_irk *ocp_nlp_dynamics_irk_assign(ocp_nlp_dims *dims, void *raw_memory)
 {
-	
+
     char *c_ptr = (char *) raw_memory;
 
 	// extract sizes
@@ -402,7 +399,7 @@
 
 ocp_nlp_dynamics_lifted_irk *ocp_nlp_dynamics_lifted_irk_assign(ocp_nlp_dims *dims, void *raw_memory)
 {
-	
+
     char *c_ptr = (char *) raw_memory;
 
 	// extract sizes
@@ -551,7 +548,7 @@
 	// y_ref
     for (ii=0; ii<=N; ii++)
 		assign_blasfeo_dvec_mem(ny[ii], cost->y_ref+ii, &c_ptr);
-	
+
 	// assert
     assert((char *) raw_memory + ocp_nlp_cost_ls_calculate_size(dims) >= c_ptr);
 
@@ -572,10 +569,6 @@
 	int *nu = dims->nu;
 	int *nb = dims->nb;
 	int *ng = dims->ng;
-<<<<<<< HEAD
-=======
-	int *nh = dims->nh;
->>>>>>> d5bc428d
 
 	int size = 0;
 
@@ -585,19 +578,7 @@
 	size += 1*(N+1)*sizeof(struct blasfeo_dvec); // d
 	size += 1*(N+1)*sizeof(struct blasfeo_dmat); // DCt
 
-<<<<<<< HEAD
-    for (ii = 0; ii < N+1; ii++)
-=======
-    size += 2*sizeof(double *)*(N+1);  // lh, uh
-
-    // TODO(dimitris): check arguments for cost type
-	ocp_nlp_cost_ls_dims *cost_dims = (ocp_nlp_cost_ls_dims *) dims->cost_dims;
-	size += ocp_nlp_cost_ls_calculate_size(cost_dims); // cost
-
-	size += ocp_nlp_model_expl_calculate_size(dims); // model
-
     for (int ii = 0; ii < N+1; ii++)
->>>>>>> d5bc428d
     {
         size += sizeof(int)*(nb[ii]);  // idxb
 		size += 1*blasfeo_memsize_dvec(2*nb[ii]+2*ng[ii]); // d
@@ -617,13 +598,7 @@
 
 ocp_nlp_constraints *ocp_nlp_constraints_assign(ocp_nlp_dims *dims, void *raw_memory)
 {
-<<<<<<< HEAD
-	// loop index
-	int ii;
-=======
->>>>>>> d5bc428d
-
-    char *c_ptr = (char *) raw_memory;
+	char *c_ptr = (char *) raw_memory;
 
 	// extract sizes
     int N = dims->N;
@@ -659,30 +634,13 @@
 
 	// blasfeo_dmat
 	// DCt
-<<<<<<< HEAD
-    for (ii = 0; ii <= N; ii++)
+    for (int ii = 0; ii <= N; ii++)
 		assign_blasfeo_dmat_mem(nu[ii]+nx[ii], ng[ii], constraints->DCt+ii, &c_ptr);
 
 	// blasfeo_dvec
 	// d
-    for (ii = 0; ii <= N; ii++)
+    for (int ii = 0; ii <= N; ii++)
 		assign_blasfeo_dvec_mem(2*nb[ii]+2*ng[ii], constraints->d+ii, &c_ptr);
-=======
-    for (int ii = 0; ii <= N; ++ii)
-		assign_blasfeo_dmat_mem(nu[ii]+nx[ii], ng[ii], in->DCt+ii, &c_ptr);
-
-	// blasfeo_dvec
-	// d
-    for (int ii = 0; ii <= N; ++ii)
-		assign_blasfeo_dvec_mem(2*nb[ii]+2*ng[ii], in->d+ii, &c_ptr);
-
-    // doubles
-    for (int ii = 0; ii <= N; ++ii)
-    {
-        assign_double(dims->nh[ii], &in->lh[ii], &c_ptr);
-        assign_double(dims->nh[ii], &in->uh[ii], &c_ptr);
-    }
->>>>>>> d5bc428d
 
     // ints
     for (int ii = 0; ii < N+1; ++ii)
@@ -962,7 +920,7 @@
 	// ineq_adj
 	for (ii=0; ii<=N; ii++)
 		assign_blasfeo_dvec_mem(nu[ii]+nx[ii], mem->ineq_adj+ii, &c_ptr);
-	
+
 	mem->memsize = ocp_nlp_mem_calculate_size(dims);
 
 	return mem;
@@ -1066,7 +1024,7 @@
 	// res_m
 	for (ii=0; ii<=N; ii++)
 		assign_blasfeo_dvec_mem(2*nb[ii]+2*ng[ii], res->res_m+ii, &c_ptr);
-	
+
 	res->memsize = ocp_nlp_res_calculate_size(dims);
 
 	return res;
@@ -1117,7 +1075,7 @@
 		blasfeo_dvecnrm_inf(2*nb[ii]+2*ng[ii], res->res_d+ii, 0, &tmp_res);
 		res->inf_norm_res_d = tmp_res>res->inf_norm_res_d ? tmp_res : res->inf_norm_res_d;
 	}
-	
+
 	// res_m
 	// TODO(giaf): add blasfeo_dvecmul
 	res->inf_norm_res_m = 0.0;

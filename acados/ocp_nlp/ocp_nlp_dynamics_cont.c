--- conflicted
+++ resolved
@@ -43,37 +43,24 @@
 
     size += sizeof(ocp_nlp_dynamics_cont_dims);
 
-<<<<<<< HEAD
-    size += sim_dims_calculate_size();
-=======
 	size += sim_sol_config->dims_calculate_size(sim_sol_config);
->>>>>>> dd75b445
 
     return size;
 }
 
 void *ocp_nlp_dynamics_cont_dims_assign(void *config_, void *raw_memory)
 {
-<<<<<<< HEAD
-    char *c_ptr = (char *)raw_memory;
-=======
 	ocp_nlp_dynamics_config *dyn_config = (ocp_nlp_dynamics_config *) config_;
 	sim_solver_config *sim_sol_config = (sim_solver_config *) dyn_config->sim_solver;
 	
 	char *c_ptr = (char *) raw_memory;
->>>>>>> dd75b445
 
     ocp_nlp_dynamics_cont_dims *dims = (ocp_nlp_dynamics_cont_dims *)c_ptr;
     c_ptr += sizeof(ocp_nlp_dynamics_cont_dims);
 
-<<<<<<< HEAD
-    dims->sim = sim_dims_assign(c_ptr);
-    c_ptr += sim_dims_calculate_size();
-=======
 	dims->sim = sim_sol_config->dims_assign(sim_sol_config, c_ptr);
 
 	c_ptr += sim_sol_config->dims_calculate_size(sim_sol_config);
->>>>>>> dd75b445
 
     assert((char *)raw_memory + ocp_nlp_dynamics_cont_dims_calculate_size(config_) >= c_ptr);
 
@@ -90,16 +77,11 @@
     dims->nx1 = nx1;
     dims->nu1 = nu1;
 
-<<<<<<< HEAD
-    dims->sim->nx = nx;
-    dims->sim->nu = nu;
-=======
 	ocp_nlp_dynamics_config *dyn_config = (ocp_nlp_dynamics_config *) config_;
 	sim_solver_config *sim_config = (sim_solver_config *) dyn_config->sim_solver;
 
 	sim_config->set_nx(dims->sim, nx);
 	sim_config->set_nu(dims->sim, nu);
->>>>>>> dd75b445
 
     return;
 }
